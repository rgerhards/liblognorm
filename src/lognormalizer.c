--- conflicted
+++ resolved
@@ -173,7 +173,9 @@
 
 #define DEFAULT_LINE_SIZE (10 * 1024)
 
-char* read_line(FILE *fp) {
+char*
+read_line(FILE *fp)
+{
 	size_t line_capacity = DEFAULT_LINE_SIZE;
 	char *line = NULL;
 	size_t line_len = 0;
@@ -222,19 +224,8 @@
 
 	while((line = read_line(fp)) != NULL) {
 		++line_nbr;
-<<<<<<< HEAD
-		size_t bufLen = strlen(buf) - 1;
-		buf[bufLen] = '\0';
-		if(bufLen > 0 && buf[bufLen-1] == '\r') {
-			buf[bufLen-1] = '\0';
-			--bufLen;
-		}
-		if(verbose > 0) fprintf(stderr, "To normalize: '%s'\n", buf);
-		ln_normalize(ctx, buf, bufLen, &json);
-=======
 		if(verbose > 0) fprintf(stderr, "To normalize: '%s'\n", line);
 		ln_normalize(ctx, line, strlen(line), &json);
->>>>>>> 2b3e3495
 		if(json != NULL) {
 			if(eventHasTag(json, mandatoryTagCstr)) {
 				struct json_object *dummy;
@@ -243,13 +234,13 @@
 				if(parsed) {
 					numParsed++;
 					if(recOutput & OUTPUT_PARSED_RECS) {
-						outputEvent(json, buf);
+						outputEvent(json, line);
 					}
 				} else {
 					numUnparsed++;
 					amendLineNbr(json, line_nbr);
 					if(recOutput & OUTPUT_UNPARSED_RECS) {
-						outputEvent(json, buf);
+						outputEvent(json, line);
 					}
 				}
 			} else {
