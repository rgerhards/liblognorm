/**
 * @file normalizer.c
 * @brief A small tool to normalize data.
 *
 * This is the most basic example demonstrating how to use liblognorm.
 * It loads log samples from the files specified on the command line,
 * reads to-be-normalized data from stdin and writes the normalized
 * form to stdout. Besides being an example, it also carries out useful
 * processing.
 *
 * @author Rainer Gerhards <rgerhards@adiscon.com>
 *
 *//*
 * liblognorm - a fast samples-based log normalization library
 * Copyright 2010-2013 by Rainer Gerhards and Adiscon GmbH.
 *
 * This file is part of liblognorm.
 *
 * This library is free software; you can redistribute it and/or
 * modify it under the terms of the GNU Lesser General Public
 * License as published by the Free Software Foundation; either
 * version 2.1 of the License, or (at your option) any later version.
 *
 * This library is distributed in the hope that it will be useful,
 * but WITHOUT ANY WARRANTY; without even the implied warranty of
 * MERCHANTABILITY or FITNESS FOR A PARTICULAR PURPOSE.  See the GNU
 * Lesser General Public License for more details.
 *
 * You should have received a copy of the GNU Lesser General Public
 * License along with this library; if not, write to the Free Software
 * Foundation, Inc., 51 Franklin Street, Fifth Floor, Boston, MA  02110-1301  USA
 *
 * A copy of the LGPL v2.1 can be found in the file "COPYING" in this distribution.
 */
#include "config.h"
#include <stdio.h>
#include <string.h>
#include <getopt.h>
#include <libestr.h>

#include "json_compatibility.h"
#include "liblognorm.h"
#include "lognorm.h"
#include "enc.h"

static ln_ctx ctx;

static int verbose = 0;
#define OUTPUT_PARSED_RECS 0x01
#define OUTPUT_UNPARSED_RECS 0x02
static int recOutput = OUTPUT_PARSED_RECS | OUTPUT_UNPARSED_RECS; 
				/**< controls which records to output */
static int outputSummaryLine = 0;
static int outputNbrUnparsed = 0;
static int addErrLineNbr = 0;	/**< add line number info to unparsed events */
static int flatTags = 0;	/**< print event.tags in JSON? */
static FILE *fpDOT;
static es_str_t *encFmt = NULL; /**< a format string for encoder use */
static es_str_t *mandatoryTag = NULL; /**< tag which must be given so that mesg will
					   be output. NULL=all */
static enum { f_syslog, f_json, f_xml, f_csv, f_raw } outfmt = f_json;

void
errCallBack(void __attribute__((unused)) *cookie, const char *msg,
	    size_t __attribute__((unused)) lenMsg)
{
	fprintf(stderr, "liblognorm error: %s\n", msg);
}

void
dbgCallBack(void __attribute__((unused)) *cookie, const char *msg,
	    size_t __attribute__((unused)) lenMsg)
{
	fprintf(stderr, "liblognorm: %s\n", msg);
}

void complain(const char *errmsg)
{
	fprintf(stderr, "%s\n", errmsg);
}


/* rawmsg is, as the name says, the raw message, in case we have
 * "raw" formatter requested.
 */
static inline void
outputEvent(struct json_object *json, const char *const rawmsg)
{
	char *cstr = NULL;
	es_str_t *str = NULL;

	if(outfmt == f_raw) {
		printf("%s\n", rawmsg);
		return;
	}

	switch(outfmt) {
	case f_json:
		if(!flatTags) {
			json_object_object_del(json, "event.tags");
		}
		cstr = (char*)json_object_to_json_string(json);
		break;
	case f_syslog:
		ln_fmtEventToRFC5424(json, &str);
		break;
	case f_xml:
		ln_fmtEventToXML(json, &str);
		break;
	case f_csv:
		ln_fmtEventToCSV(json, &str, encFmt);
		break;
	case f_raw:
		fprintf(stderr, "program error: f_raw should not occur "
			"here (file %s, line %d)\n", __FILE__, __LINE__);
		abort();
		break;
	}
	if (str != NULL)
		cstr = es_str2cstr(str, NULL);
	if(verbose > 0) fprintf(stderr, "normalized: '%s'\n", cstr);
	printf("%s\n", cstr);
	if (str != NULL)
		free(cstr);
	es_deleteStr(str);
}

/* test if the tag exists */
static int
eventHasTag(struct json_object *json, const char *tag)
{
	struct json_object *tagbucket, *tagObj;
	int i;
	const char *tagCstr;
	
	if (tag == NULL)
		return 1;
	if (json_object_object_get_ex(json, "event.tags", &tagbucket)) {
		if (json_object_get_type(tagbucket) == json_type_array) {
			for (i = json_object_array_length(tagbucket) - 1; i >= 0; i--) {
				tagObj = json_object_array_get_idx(tagbucket, i);
				tagCstr = json_object_get_string(tagObj);
				if (!strcmp(tag, tagCstr))
					return 1;
			}
		}
	}
	if (verbose > 1)
		printf("Mandatory tag '%s' has not been found\n", tag);
	return 0;
}

static void
amendLineNbr(json_object *const json, const int line_nbr)
{
	
	if(addErrLineNbr) {
		struct json_object *jval;
		jval = json_object_new_int(line_nbr);
		json_object_object_add(json, "lognormalizer.line_nbr", jval);
	}
}

/* normalize input data
 */
void
normalize(void)
{
	FILE *fp = stdin;
	char buf[10*1024];
	struct json_object *json = NULL;
	long long unsigned numParsed = 0;
	long long unsigned numUnparsed = 0;
	long long unsigned numWrongTag = 0;
	char *mandatoryTagCstr = NULL;
	int line_nbr = 0;	/* must be int to keep compatible with older json-c */
	
	if (mandatoryTag != NULL) {
		mandatoryTagCstr = es_str2cstr(mandatoryTag, NULL);
	}

	while((fgets(buf, sizeof(buf), fp)) != NULL) {
		++line_nbr;
		size_t bufLen = strlen(buf) - 1;
		buf[bufLen] = '\0';
		if(bufLen > 0 && buf[bufLen-1] == '\r') {
			buf[bufLen-1] = '\0';
			--bufLen;
		}
		if(verbose > 0) fprintf(stderr, "To normalize: '%s'\n", buf);
		ln_normalize(ctx, buf, bufLen, &json);
		if(json != NULL) {
			if(eventHasTag(json, mandatoryTagCstr)) {
				struct json_object *dummy;
				const int parsed = !json_object_object_get_ex(json,
					"unparsed-data", &dummy);
				if(parsed) {
					numParsed++;
					if(recOutput & OUTPUT_PARSED_RECS) {
						outputEvent(json, buf);
					}
				} else {
					numUnparsed++;
					amendLineNbr(json, line_nbr);
					if(recOutput & OUTPUT_UNPARSED_RECS) {
						outputEvent(json, buf);
					}
				}
			} else {
				numWrongTag++;
			}
			json_object_put(json);
			json = NULL;
		}
	}
	if(outputNbrUnparsed && numUnparsed > 0)
		fprintf(stderr, "%llu unparsable entries\n", numUnparsed);
	if(numWrongTag > 0)
		fprintf(stderr, "%llu entries with wrong tag dropped\n", numWrongTag);
	if(outputSummaryLine) {
		fprintf(stderr, "%llu records processed, %llu parsed, %llu unparsed\n",
			numParsed+numUnparsed, numParsed, numUnparsed);
	}
	free(mandatoryTagCstr);
}


/**
 * Generate a command file for the GNU DOT tools.
 */
static void
genDOT()
{
	es_str_t *str;

	str = es_newStr(1024);
	ln_genDotPDAGGraph(ctx->pdag, &str);
	fwrite(es_getBufAddr(str), 1, es_strlen(str), fpDOT);
}

static
void printVersion(void)
{
	fprintf(stderr, "lognormalizer version: " VERSION "\n");
	fprintf(stderr, "liblognorm version: %s\n", ln_version());
	fprintf(stderr, "\tadvanced stats: %s\n",
		ln_hasAdvancedStats() ? "available" : "not available");
}

static void
handle_generic_option(const char* opt) {
	if (strcmp("allowRegex", opt) == 0) {
		ln_setCtxOpts(ctx, LN_CTXOPT_ALLOW_REGEX);
	} else if (strcmp("addExecPath", opt) == 0) {
		ln_setCtxOpts(ctx, LN_CTXOPT_ADD_EXEC_PATH);
	} else if (strcmp("addOriginalMsg", opt) == 0) {
		ln_setCtxOpts(ctx, LN_CTXOPT_ADD_ORIGINALMSG);
	} else if (strcmp("addRule", opt) == 0) {
		ln_setCtxOpts(ctx, LN_CTXOPT_ADD_RULE);
	} else if (strcmp("addRuleLocation", opt) == 0) {
		ln_setCtxOpts(ctx, LN_CTXOPT_ADD_RULE_LOCATION);
	} else {
		fprintf(stderr, "invalid -o option '%s'\n", opt);
		exit(1);
	}
}

static void usage(void)
{
fprintf(stderr,
	"Options:\n"
	"    -r<rulebase> Rulebase to use. This is required option\n"
	"    -H           print summary line (nbr of msgs Handled)\n"
	"    -U           print number of unparsed messages (only if non-zero)\n"
	"    -e<json|xml|csv|cee-syslog|raw>\n"
	"                 Change output format. By default, json is used\n"
	"                 Raw is exactly like the input. It is useful in combination\n"
	"                 with -p/-P options to extract known good/bad messages\n"
	"    -E<format>   Encoder-specific format (used for CSV, read docs)\n"
	"    -T           Include 'event.tags' in JSON format\n"
	"    -oallowRegex Allow regexp matching (read docs about performance penalty)\n"
	"    -oaddRule    Add a mockup of the matching rule.\n"
	"    -oaddRuleLocation Add location of matching rule to metadata\n"
	"    -oaddExecPath Add exec_path attribute to output\n"
	"    -oaddOriginalMsg Always add original message to output, not just in error case\n"
	"    -p           Print back only if the message has been parsed succesfully\n"
	"    -P           Print back only if the message has NOT been parsed succesfully\n"
	"    -L           Add source file line number information to unparsed line output\n"
	"    -t<tag>      Print back only messages matching the tag\n"
	"    -v           Print debug. When used 3 times, prints parse DAG\n"
	"    -V           Print version information\n"
	"    -d           Print DOT file to stdout and exit\n"
	"    -d<filename> Save DOT file to the filename\n"
	"    -s<filename> Print parse dag statistics and exit\n"
	"    -S<filename> Print extended parse dag statistics and exit (includes -s)\n"
	"    -x<filename> Print statistics as dot file (called only)\n"
	"\n"
	);
}

int main(int argc, char *argv[])
{
	int opt;
	char *repository = NULL;
	int ret = 0;
	FILE *fpStats = NULL;
	FILE *fpStatsDOT = NULL;
	int extendedStats = 0;

	if((ctx = ln_initCtx()) == NULL) {
		complain("Could not initialize liblognorm context");
		ret = 1;
		goto exit;
	}
	
<<<<<<< HEAD
	while((opt = getopt(argc, argv, "d:s:S:e:r:E:vVpPt:To:hHLx:")) != -1) {
=======
	while((opt = getopt(argc, argv, "d:s:S:e:r:E:vpPt:To:hHULx:")) != -1) {
>>>>>>> 138b4621
		switch (opt) {
		case 'V':
			printVersion();
			exit(1);
			break;
		case 'd': /* generate DOT file */
			if(!strcmp(optarg, "")) {
				fpDOT = stdout;
			} else {
				if((fpDOT = fopen(optarg, "w")) == NULL) {
					perror(optarg);
					complain("Cannot open DOT file");
					ret = 1;
					goto exit;
				}
			}
			break;
		case 'x': /* generate statistics DOT file */
			if(!strcmp(optarg, "")) {
				fpStatsDOT = stdout;
			} else {
				if((fpStatsDOT = fopen(optarg, "w")) == NULL) {
					perror(optarg);
					complain("Cannot open statistics DOT file");
					ret = 1;
					goto exit;
				}
			}
			break;
		case 'S': /* generate pdag statistic file */
			extendedStats = 1;
			/* INTENTIONALLY NO BREAK! - KEEP order! */
		case 's': /* generate pdag statistic file */
			if(!strcmp(optarg, "-")) {
				fpStats = stdout;
			} else {
				if((fpStats = fopen(optarg, "w")) == NULL) {
					perror(optarg);
					complain("Cannot open parser statistics file");
					ret = 1;
					goto exit;
				}
			}
			break;
		case 'v':
			verbose++;
			break;
		case 'E': /* encoder-specific format string (will be validated by encoder) */ 
			encFmt = es_newStrFromCStr(optarg, strlen(optarg));
			break;
		case 'p':
			recOutput = OUTPUT_PARSED_RECS;
			break;
		case 'P':
			recOutput = OUTPUT_UNPARSED_RECS;
			break;
		case 'H':
			outputSummaryLine = 1;
			break;
		case 'U':
			outputNbrUnparsed = 1;
			break;
		case 'L':
			addErrLineNbr = 1;
			break;
		case 'T':
			flatTags = 1;
			break;
		case 'e': /* encoder to use */
			if(!strcmp(optarg, "json")) {
				outfmt = f_json;
			} else if(!strcmp(optarg, "xml")) {
				outfmt = f_xml;
			} else if(!strcmp(optarg, "cee-syslog")) {
				outfmt = f_syslog;
			} else if(!strcmp(optarg, "csv")) {
				outfmt = f_csv;
			} else if(!strcmp(optarg, "raw")) {
				outfmt = f_raw;
			}
			break;
		case 'r': /* rule base to use */
			repository = optarg;
			break;
		case 't': /* if given, only messages tagged with the argument
			     are output */
			mandatoryTag = es_newStrFromCStr(optarg, strlen(optarg));
			break;
		case 'o':
			handle_generic_option(optarg);
			break;
		case 'h':
			usage();
			ret = 1;
			goto exit;
			break;
		}
	}
	
	if(repository == NULL) {
		complain("Samples repository must be given (-r)");
		ret = 1;
		goto exit;
	}

	ln_setErrMsgCB(ctx, errCallBack, NULL);
	if(verbose) {
		ln_setDebugCB(ctx, dbgCallBack, NULL);
		ln_enableDebug(ctx, 1);
	}

	if(ln_loadSamples(ctx, repository)) {
		fprintf(stderr, "fatal error: cannot load rulebase\n");
		exit(1);
	}

	if(verbose > 0)
		fprintf(stderr, "number of tree nodes: %d\n", ctx->nNodes);

	if(fpDOT != NULL) {
		genDOT();
		ret=1;
		goto exit;
	}

	if(verbose > 2) ln_displayPDAG(ctx);

	normalize();

	if(fpStats != NULL) {
		ln_fullPdagStats(ctx, fpStats, extendedStats);
	}

	if(fpStatsDOT != NULL) {
		ln_fullPDagStatsDOT(ctx, fpStatsDOT);
	}

exit:
	if (ctx) ln_exitCtx(ctx);
	if (encFmt != NULL)
		free(encFmt);
	return ret;
}<|MERGE_RESOLUTION|>--- conflicted
+++ resolved
@@ -313,11 +313,7 @@
 		goto exit;
 	}
 	
-<<<<<<< HEAD
-	while((opt = getopt(argc, argv, "d:s:S:e:r:E:vVpPt:To:hHLx:")) != -1) {
-=======
-	while((opt = getopt(argc, argv, "d:s:S:e:r:E:vpPt:To:hHULx:")) != -1) {
->>>>>>> 138b4621
+	while((opt = getopt(argc, argv, "d:s:S:e:r:E:vVpPt:To:hHULx:")) != -1) {
 		switch (opt) {
 		case 'V':
 			printVersion();
