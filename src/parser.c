/*
 * liblognorm - a fast samples-based log normalization library
 * Copyright 2010-2015 by Rainer Gerhards and Adiscon GmbH.
 *
 * Modified by Pavel Levshin (pavel@levshin.spb.ru) in 2013
 *
 * This file is part of liblognorm.
 *
 * This library is free software; you can redistribute it and/or
 * modify it under the terms of the GNU Lesser General Public
 * License as published by the Free Software Foundation; either
 * version 2.1 of the License, or (at your option) any later version.
 *
 * This library is distributed in the hope that it will be useful,
 * but WITHOUT ANY WARRANTY; without even the implied warranty of
 * MERCHANTABILITY or FITNESS FOR A PARTICULAR PURPOSE.  See the GNU
 * Lesser General Public License for more details.
 *
 * You should have received a copy of the GNU Lesser General Public
 * License along with this library; if not, write to the Free Software
 * Foundation, Inc., 51 Franklin Street, Fifth Floor, Boston, MA  02110-1301  USA
 *
 * A copy of the LGPL v2.1 can be found in the file "COPYING" in this distribution.
 */
#include "config.h"
#include <stdlib.h>
#include <stdio.h>
#include <stdarg.h>
#include <assert.h>
#include <ctype.h>
#include <string.h>

#include "json_compatibility.h"
#include "liblognorm.h"
#include "lognorm.h"
#include "internal.h"
#include "parser.h"
#include "samp.h"

#ifdef FEATURE_REGEXP
#include <pcre.h>
#include <errno.h>			
#endif

/* some helpers */
static inline int
hParseInt(const unsigned char **buf, size_t *lenBuf)
{
	const unsigned char *p = *buf;
	size_t len = *lenBuf;
	int i = 0;

	while(len > 0 && isdigit(*p)) {
		i = i * 10 + *p - '0';
		++p;
		--len;
	}

	*buf = p;
	*lenBuf = len;
	return i;
}

/* parsers for the primitive types
 *
 * All parsers receive 
 *
 * @param[in] str the to-be-parsed string
 * @param[in] strLen length of the to-be-parsed string
 * @param[in] offs an offset into the string
 * @param[in] node fieldlist with additional data; for simple
 *            parsers, this sets variable "ed", which just is
 *            string data.
 * @param[out] parsed bytes
 * @param[out] value ptr to json object containing parsed data
 *             (can be unused, but if used *value MUST be NULL on entry)
 *
 * They will try to parse out "their" object from the string. If they
 * succeed, they:
 *
 * return 0 on success and LN_WRONGPARSER if this parser could
 *           not successfully parse (but all went well otherwise) and something
 *           else in case of an error.
 */
#define PARSER(ParserName) \
int ln_parse##ParserName(const char *const str, const size_t strLen, \
	size_t *const offs,       \
	__attribute__((unused)) const ln_fieldList_t *node,  \
	size_t *parsed,                                      \
	__attribute__((unused)) struct json_object **value) \
{ \
	int r = LN_WRONGPARSER; \
	__attribute__((unused)) es_str_t *ed = (node == NULL) ? NULL : node->data;  \
	*parsed = 0;

#define FAILParser \
	goto parserdone; /* suppress warnings */ \
parserdone: \
	r = 0; \
	goto done; /* suppress warnings */ \
done: 

#define ENDFailParser \
	return r; \
}


/**
 * Utilities to allow constructors of complex parser's to
 *  easily process field-declaration arguments.
 */
#define FIELD_ARG_SEPERATOR ":"
#define MAX_FIELD_ARGS 10

struct pcons_args_s {
	int argc;
	char *argv[MAX_FIELD_ARGS];
};

typedef struct pcons_args_s pcons_args_t;

static void free_pcons_args(pcons_args_t** dat_p) {
	pcons_args_t *dat = *dat_p;
	while((--(dat->argc)) >= 0) {
		if (dat->argv[dat->argc] != NULL) free(dat->argv[dat->argc]);
	}
	free(dat);
	*dat_p = NULL;
}

static pcons_args_t* pcons_args(es_str_t *args, int expected_argc) {
	pcons_args_t *dat = NULL;
	char* orig_str = NULL;
	if ((dat = malloc(sizeof(pcons_args_t))) == NULL) goto fail;
	dat->argc = 0;
	if (args != NULL) {
		orig_str = es_str2cstr(args, NULL);
		char *str = orig_str;
		while (dat->argc < MAX_FIELD_ARGS) {
			int i = dat->argc++;
			char *next = (dat->argc == expected_argc) ? NULL : strstr(str, FIELD_ARG_SEPERATOR);
			if (next == NULL) {
				if ((dat->argv[i] = strdup(str)) == NULL) goto fail;
				break;
			} else {
				if ((dat->argv[i] = strndup(str, next - str)) == NULL) goto fail;
				next++;
			}
			str = next;
		}
	}
	goto done;
fail:
	if (dat != NULL) free_pcons_args(&dat);
done:
	if (orig_str != NULL) free(orig_str);
	return dat;
}

static const char* pcons_arg(pcons_args_t *dat, int i, const char* dflt_val) {
	if (i >= dat->argc) return dflt_val;
	return dat->argv[i];
}

static char* pcons_arg_copy(pcons_args_t *dat, int i, const char* dflt_val) {
	const char *str = pcons_arg(dat, i, dflt_val);
	return (str == NULL) ? NULL : strdup(str);
}

static void pcons_unescape_arg(pcons_args_t *dat, int i) {
	char *arg = (char*) pcons_arg(dat, i, NULL);
	es_str_t *str = NULL;
	if (arg != NULL) {
		str = es_newStrFromCStr(arg, strlen(arg));
		if (str != NULL) {
			es_unescapeStr(str);
			free(arg);
			dat->argv[i] = es_str2cstr(str, NULL);
			es_deleteStr(str);
		}
	}
}

/**
 * Parse a TIMESTAMP as specified in RFC5424 (subset of RFC3339).
 */
PARSER(RFC5424Date)
	const unsigned char *pszTS;
	/* variables to temporarily hold time information while we parse */
	__attribute__((unused)) int year;
	int month;
	int day;
	int hour; /* 24 hour clock */
	int minute;
	int second;
	__attribute__((unused)) int secfrac;	/* fractional seconds (must be 32 bit!) */
	__attribute__((unused)) int secfracPrecision;
	__attribute__((unused)) char OffsetMode;	/* UTC offset + or - */
	char OffsetHour;	/* UTC offset in hours */
	int OffsetMinute;	/* UTC offset in minutes */
	size_t len;
	size_t orglen;
	/* end variables to temporarily hold time information while we parse */

	pszTS = (unsigned char*) str + *offs;
	len = orglen = strLen - *offs;

	year = hParseInt(&pszTS, &len);

	/* We take the liberty to accept slightly malformed timestamps e.g. in 
	 * the format of 2003-9-1T1:0:0.  */
	if(len == 0 || *pszTS++ != '-') goto done;
	--len;
	month = hParseInt(&pszTS, &len);
	if(month < 1 || month > 12) goto done;

	if(len == 0 || *pszTS++ != '-')
		goto done;
	--len;
	day = hParseInt(&pszTS, &len);
	if(day < 1 || day > 31) goto done;

	if(len == 0 || *pszTS++ != 'T') goto done;
	--len;

	hour = hParseInt(&pszTS, &len);
	if(hour < 0 || hour > 23) goto done;

	if(len == 0 || *pszTS++ != ':')
		goto done;
	--len;
	minute = hParseInt(&pszTS, &len);
	if(minute < 0 || minute > 59) goto done;

	if(len == 0 || *pszTS++ != ':') goto done;
	--len;
	second = hParseInt(&pszTS, &len);
	if(second < 0 || second > 60) goto done;

	/* Now let's see if we have secfrac */
	if(len > 0 && *pszTS == '.') {
		--len;
		const unsigned char *pszStart = ++pszTS;
		secfrac = hParseInt(&pszTS, &len);
		secfracPrecision = (int) (pszTS - pszStart);
	} else {
		secfracPrecision = 0;
		secfrac = 0;
	}

	/* check the timezone */
	if(len == 0) goto done;

	if(*pszTS == 'Z') {
		--len;
		pszTS++; /* eat Z */
		OffsetMode = 'Z';
		OffsetHour = 0;
		OffsetMinute = 0;
	} else if((*pszTS == '+') || (*pszTS == '-')) {
		OffsetMode = *pszTS;
		--len;
		pszTS++;

		OffsetHour = hParseInt(&pszTS, &len);
		if(OffsetHour < 0 || OffsetHour > 23)
			goto done;

		if(len == 0 || *pszTS++ != ':')
			goto done;
		--len;
		OffsetMinute = hParseInt(&pszTS, &len);
		if(OffsetMinute < 0 || OffsetMinute > 59)
			goto done;
	} else {
		/* there MUST be TZ information */
		goto done;
	}

	if(len > 0) {
		if(*pszTS != ' ') /* if it is not a space, it can not be a "good" time */
			goto done;
	}

	/* we had success, so update parse pointer */
	*parsed = orglen - len;

	r = 0; /* success */
done:
	return r;
}


/**
 * Parse a RFC3164 Date.
 */
PARSER(RFC3164Date)
	const unsigned char *p;
	size_t len, orglen;
	/* variables to temporarily hold time information while we parse */
	__attribute__((unused)) int month;
	int day;
#if 0 /* TODO: why does this still exist? */
	int year = 0; /* 0 means no year provided */
#endif
	int hour; /* 24 hour clock */
	int minute;
	int second;

	p = (unsigned char*) str + *offs;
	orglen = len = strLen - *offs;
	/* If we look at the month (Jan, Feb, Mar, Apr, May, Jun, Jul, Aug, Sep, Oct, Nov, Dec),
	 * we may see the following character sequences occur:
	 *
	 * J(an/u(n/l)), Feb, Ma(r/y), A(pr/ug), Sep, Oct, Nov, Dec
	 *
	 * We will use this for parsing, as it probably is the
	 * fastest way to parse it.
	 */
	if(len < 3)
		goto done;

	switch(*p++)
	{
	case 'j':
	case 'J':
		if(*p == 'a' || *p == 'A') {
			++p;
			if(*p == 'n' || *p == 'N') {
				++p;
				month = 1;
			} else
				goto done;
		} else if(*p == 'u' || *p == 'U') {
			++p;
			if(*p == 'n' || *p == 'N') {
				++p;
				month = 6;
			} else if(*p == 'l' || *p == 'L') {
				++p;
				month = 7;
			} else
				goto done;
		} else
			goto done;
		break;
	case 'f':
	case 'F':
		if(*p == 'e' || *p == 'E') {
			++p;
			if(*p == 'b' || *p == 'B') {
				++p;
				month = 2;
			} else
				goto done;
		} else
			goto done;
		break;
	case 'm':
	case 'M':
		if(*p == 'a' || *p == 'A') {
			++p;
			if(*p == 'r' || *p == 'R') {
				++p;
				month = 3;
			} else if(*p == 'y' || *p == 'Y') {
				++p;
				month = 5;
			} else
				goto done;
		} else
			goto done;
		break;
	case 'a':
	case 'A':
		if(*p == 'p' || *p == 'P') {
			++p;
			if(*p == 'r' || *p == 'R') {
				++p;
				month = 4;
			} else
				goto done;
		} else if(*p == 'u' || *p == 'U') {
			++p;
			if(*p == 'g' || *p == 'G') {
				++p;
				month = 8;
			} else
				goto done;
		} else
			goto done;
		break;
	case 's':
	case 'S':
		if(*p == 'e' || *p == 'E') {
			++p;
			if(*p == 'p' || *p == 'P') {
				++p;
				month = 9;
			} else
				goto done;
		} else
			goto done;
		break;
	case 'o':
	case 'O':
		if(*p == 'c' || *p == 'C') {
			++p;
			if(*p == 't' || *p == 'T') {
				++p;
				month = 10;
			} else
				goto done;
		} else
			goto done;
		break;
	case 'n':
	case 'N':
		if(*p == 'o' || *p == 'O') {

			++p;
			if(*p == 'v' || *p == 'V') {
				++p;
				month = 11;
			} else
				goto done;
		} else
			goto done;
		break;
	case 'd':
	case 'D':
		if(*p == 'e' || *p == 'E') {
			++p;
			if(*p == 'c' || *p == 'C') {
				++p;
				month = 12;
			} else
				goto done;
		} else
			goto done;
		break;
	default:
		goto done;
	}

	len -= 3;
	
	/* done month */

	if(len == 0 || *p++ != ' ')
		goto done;
	--len;

	/* we accept a slightly malformed timestamp with one-digit days. */
	if(*p == ' ') {
		--len;
		++p;
	}

	day = hParseInt(&p, &len);
	if(day < 1 || day > 31)
		goto done;

	if(len == 0 || *p++ != ' ')
		goto done;
	--len;

	/* time part */
	hour = hParseInt(&p, &len);
	if(hour > 1970 && hour < 2100) {
		/* if so, we assume this actually is a year. This is a format found
		 * e.g. in Cisco devices.
		 *
		year = hour;
		*/

		/* re-query the hour, this time it must be valid */
		if(len == 0 || *p++ != ' ')
			goto done;
		--len;
		hour = hParseInt(&p, &len);
	}

	if(hour < 0 || hour > 23)
		goto done;

	if(len == 0 || *p++ != ':')
		goto done;
	--len;
	minute = hParseInt(&p, &len);
	if(minute < 0 || minute > 59)
		goto done;

	if(len == 0 || *p++ != ':')
		goto done;
	--len;
	second = hParseInt(&p, &len);
	if(second < 0 || second > 60)
		goto done;

	/* we provide support for an extra ":" after the date. While this is an
	 * invalid format, it occurs frequently enough (e.g. with Cisco devices)
	 * to permit it as a valid case. -- rgerhards, 2008-09-12
	 */
	if(len > 0 && *p == ':') {
		++p; /* just skip past it */
		--len;
	}

	/* we had success, so update parse pointer */
	*parsed = orglen - len;

	r = 0; /* success */
done:
	return r;
}


/**
 * Parse a Number.
 * Note that a number is an abstracted concept. We always represent it
 * as 64 bits (but may later change our mind if performance dictates so).
 */
PARSER(Number)
	const char *c;
	size_t i;

	assert(str != NULL);
	assert(offs != NULL);
	assert(parsed != NULL);
	c = str;

	for (i = *offs; i < strLen && isdigit(c[i]); i++);
	if (i == *offs)
		goto done;
	
	/* success, persist */
	*parsed = i - *offs;

	r = 0; /* success */
done:
	return r;
}

/**
 * Parse a Real-number in floating-pt form.
 */
PARSER(Float)
	const char *c;
	size_t i;

	assert(str != NULL);
	assert(offs != NULL);
	assert(parsed != NULL);
	c = str;

	int seen_point = 0;

	i = *offs;

	if (c[i] == '-') i++; 

	for (; i < strLen; i++) {
		if (c[i] == '.') {
			if (seen_point != 0) break;
			seen_point = 1;
		} else if (! isdigit(c[i])) {
			break;
		} 
	}
	if (i == *offs)
		goto done;
		
	/* success, persist */
	*parsed = i - *offs;
	r = 0; /* success */
done:
	return r;
}


/**
 * Parse a hex Number.
 * A hex number begins with 0x and contains only hex digits until the terminating
 * whitespace. Note that if a non-hex character is deteced inside the number string,
 * this is NOT considered to be a number.
 */
PARSER(HexNumber)
	const char *c;
	size_t i = *offs;

	assert(str != NULL);
	assert(offs != NULL);
	assert(parsed != NULL);
	c = str;

	if(c[i] != '0' || c[i+1] != 'x')
		goto done;

	for (i += 2 ; i < strLen && isxdigit(c[i]); i++);
	if (i == *offs || !isspace(c[i]))
		goto done;
	
	/* success, persist */
	*parsed = i - *offs;

	r = 0; /* success */
done:
	return r;
}


/**
 * Parse a kernel timestamp.
 * This is a fixed format, see
 * https://git.kernel.org/cgit/linux/kernel/git/torvalds/linux.git/tree/kernel/printk/printk.c?id=refs/tags/v4.0#n1011
 * This is the code that generates it:
 * sprintf(buf, "[%5lu.%06lu] ",  (unsigned long)ts, rem_nsec / 1000);
 * We accept up to 12 digits for ts, everything above that for sure is
 * no timestamp.
 */
#define LEN_KERNEL_TIMESTAMP 14
PARSER(KernelTimestamp)
	const char *c;
	size_t i;

	assert(str != NULL);
	assert(offs != NULL);
	assert(parsed != NULL);
	c = str;

	i = *offs;
	if(c[i] != '[' || i+LEN_KERNEL_TIMESTAMP > strLen
	   || !isdigit(c[i+1])
	   || !isdigit(c[i+2])
	   || !isdigit(c[i+3])
	   || !isdigit(c[i+4])
	   || !isdigit(c[i+5])
	   )
		goto done;
	i += 6;
	for(int j = 0 ; j < 7 && i < strLen && isdigit(c[i]) ; )
		++i, ++j;	/* just scan */

	if(i >= strLen || c[i] != '.')
		goto done;

	++i; /* skip over '.' */

	if( i+7 > strLen
	   || !isdigit(c[i+0])
	   || !isdigit(c[i+1])
	   || !isdigit(c[i+2])
	   || !isdigit(c[i+3])
	   || !isdigit(c[i+4])
	   || !isdigit(c[i+5])
	   || c[i+6] != ']'
	   )
		goto done;
	i += 7;

	/* success, persist */
	*parsed = i - *offs;
	r = 0; /* success */
done:
	return r;
}

/**
 * Parse whitespace.
 * This parses all whitespace until the first non-whitespace character
 * is found. This is primarily a tool to skip to the next "word" if
 * the exact number of whitspace characters (and type of whitespace)
 * is not known. The current parsing position MUST be on a whitspace,
 * else the parser does not match.
 * This parser is also a forward-compatibility tool for the upcoming
 * slsa (simple log structure analyser) tool.
 */
PARSER(Whitespace)
	const char *c;
	size_t i = *offs;

	assert(str != NULL);
	assert(offs != NULL);
	assert(parsed != NULL);
	c = str;

	if(!isspace(c[i]))
		goto done;

	for (i++ ; i < strLen && isspace(c[i]); i++);
	/* success, persist */
	*parsed = i - *offs;
	r = 0; /* success */
done:
	return r;
}


/**
 * Parse a word.
 * A word is a SP-delimited entity. The parser always works, except if
 * the offset is position on a space upon entry.
 */
PARSER(Word)
	const char *c;
	size_t i;

	assert(str != NULL);
	assert(offs != NULL);
	assert(parsed != NULL);
	c = str;
	i = *offs;

	/* search end of word */
	while(i < strLen && c[i] != ' ') 
		i++;

	if(i == *offs)
		goto done;

	/* success, persist */
	*parsed = i - *offs;

	r = 0; /* success */
done:
	return r;
}


/**
 * Parse everything up to a specific string.
 * swisskid, 2015-01-21
 */
PARSER(StringTo)
	const char *c;
	const char *toFind;
	size_t i, j, k, m;
	int chkstr;
	assert(str != NULL);
	assert(offs != NULL);
	assert(parsed != NULL);
	assert(ed != NULL);
	k = es_strlen(ed) - 1;
	toFind = es_str2cstr(ed, NULL);
	c = str;
	i = *offs;
	chkstr = 0;

	/* Total hunt for letter */
	while(chkstr == 0 && i < strLen ) {
	    i++;
	    if(c[i] == toFind[0]) {
		/* Found the first letter, now find the rest of the string */
		j = 0;
		m = i;
		while(m < strLen && j < k ) {
		    m++;
		    j++;
		    if(c[m] != toFind[j])
			break;
		    if (j == k) 
			chkstr = 1;
		}
	    }
	}
	if(i == *offs || i == strLen || c[i] != toFind[0])
		goto done;

	/* success, persist */
	*parsed = i - *offs;

	r = 0; /* success */
done:
	return r;
}

/**
 * Parse a alphabetic word.
 * A alpha word is composed of characters for which isalpha returns true.
 * The parser dones if there is no alpha character at all.
 */
PARSER(Alpha)
	const char *c;
	size_t i;

	assert(str != NULL);
	assert(offs != NULL);
	assert(parsed != NULL);
	c = str;
	i = *offs;

	/* search end of word */
	while(i < strLen && isalpha(c[i])) 
		i++;

	if(i == *offs) {
		goto done;
	}

	/* success, persist */
	*parsed = i - *offs;
	r = 0; /* success */
done:
	return r;
}


/**
 * Parse everything up to a specific character.
 * The character must be the only char inside extra data passed to the parser.
 * It is a program error if strlen(ed) != 1. It is considered a format error if
 * a) the to-be-parsed buffer is already positioned on the terminator character
 * b) there is no terminator until the end of the buffer
 * In those cases, the parsers declares itself as not being successful, in all
 * other cases a string is extracted.
 */
PARSER(CharTo)
	const char *c;
	unsigned char cTerm;
	size_t i;

	assert(str != NULL);
	assert(offs != NULL);
	assert(parsed != NULL);
	assert(es_strlen(ed) == 1);
	cTerm = *(es_getBufAddr(ed));
	c = str;
	i = *offs;

	/* search end of word */
	while(i < strLen && c[i] != cTerm) 
		i++;

	if(i == *offs || i == strLen || c[i] != cTerm)
		goto done;

	/* success, persist */
	*parsed = i - *offs;

	r = 0; /* success */
done:
	return r;
}


/**
 * Parse everything up to a specific character, or up to the end of string.
 * The character must be the only char inside extra data passed to the parser.
 * It is a program error if strlen(ed) != 1.
 * This parser always returns success.
 * By nature of the parser, it is required that end of string or the separator
 * follows this field in rule.
 */
PARSER(CharSeparated)
	const char *c;
	unsigned char cTerm;
	size_t i;

	assert(str != NULL);
	assert(offs != NULL);
	assert(parsed != NULL);
	assert(es_strlen(ed) == 1);
	cTerm = *(es_getBufAddr(ed));
	c = str;
	i = *offs;

	/* search end of word */
	while(i < strLen && c[i] != cTerm) 
		i++;

	/* success, persist */
	*parsed = i - *offs;

	r = 0; /* success */
	return r;
}

/**
 * Parse yet-to-be-matched portion of string by re-applying
 * top-level rules again. 
 */
#define DEFAULT_REMAINING_FIELD_NAME "tail"

struct recursive_parser_data_s {
	ln_ctx ctx;
	char* remaining_field;
	int free_ctx;
};

PARSER(Recursive)
	assert(str != NULL);
	assert(offs != NULL);
	assert(parsed != NULL);

	struct recursive_parser_data_s* pData = (struct recursive_parser_data_s*) node->parser_data;

	if (pData != NULL) {
		int remaining_len = strLen - *offs;
		const char *remaining_str = str + *offs;
		json_object *unparsed = NULL;
		CHKN(*value = json_object_new_object());

		ln_normalize(pData->ctx, remaining_str, remaining_len, value);

		if (json_object_object_get_ex(*value, UNPARSED_DATA_KEY, &unparsed)) {
			json_object_put(*value);
			*value = NULL;
			*parsed = 0;
		} else if (pData->remaining_field != NULL && json_object_object_get_ex(*value, pData->remaining_field, &unparsed)) {
			*parsed = strLen - *offs - json_object_get_string_len(unparsed);
			json_object_object_del(*value, pData->remaining_field);
		} else {
			*parsed = strLen - *offs;
		}
	}
	r = 0; /* success */
done:
	return r;
}

typedef ln_ctx (ctx_constructor)(ln_ctx, pcons_args_t*, const char*);

static void*
_recursive_parser_data_constructor(ln_fieldList_t *node,
	ln_ctx ctx,
	int no_of_args,
	int remaining_field_arg_idx,
	int free_ctx, ctx_constructor *fn)
{
	int r = LN_BADCONFIG;
	char* name = NULL;
	struct recursive_parser_data_s *pData = NULL;
	pcons_args_t *args = NULL;
	CHKN(name = es_str2cstr(node->name, NULL));
	CHKN(pData = calloc(1, sizeof(struct recursive_parser_data_s)));
	pData->free_ctx = free_ctx;
	pData->remaining_field = NULL;
	CHKN(args = pcons_args(node->raw_data, no_of_args));
	CHKN(pData->ctx = fn(ctx, args, name));
	CHKN(pData->remaining_field = pcons_arg_copy(args, remaining_field_arg_idx, DEFAULT_REMAINING_FIELD_NAME));
	r = 0;
done:
	if (r != 0) {
		if (name == NULL) ln_dbgprintf(ctx, "couldn't allocate memory for recursive/descent field name");
		else if (pData == NULL) ln_dbgprintf(ctx, "couldn't allocate memory for parser-data for field: %s", name);
		else if (args == NULL) ln_dbgprintf(ctx, "couldn't allocate memory for argument-parsing for field: %s", name);
		else if (pData->ctx == NULL) ln_dbgprintf(ctx, "recursive/descent normalizer context creation doneed for field: %s", name);
		else if (pData->remaining_field == NULL) ln_dbgprintf(ctx, "couldn't allocate memory for remaining-field name for "
															  "recursive/descent field: %s", name);

		recursive_parser_data_destructor((void**) &pData);
	}
	free(name);
	free_pcons_args(&args);
	return pData;
}

static ln_ctx identity_recursive_parse_ctx_constructor(ln_ctx parent_ctx,
													   __attribute__((unused)) pcons_args_t* args,
													   __attribute__((unused)) const char* field_name) {
	return parent_ctx;
}

void* recursive_parser_data_constructor(ln_fieldList_t *node, ln_ctx ctx) {
	return _recursive_parser_data_constructor(node, ctx, 1, 0, 0, identity_recursive_parse_ctx_constructor);
}

static ln_ctx child_recursive_parse_ctx_constructor(ln_ctx parent_ctx, pcons_args_t* args, const char* field_name) {
	int r = LN_BADCONFIG;
	const char* rb = NULL;
	ln_ctx ctx = NULL;
	pcons_unescape_arg(args, 0);
	CHKN(rb = pcons_arg(args, 0, NULL));
	CHKN(ctx = ln_inherittedCtx(parent_ctx));
	CHKR(ln_loadSamples(ctx, rb));
done:
	if (r != 0) {
		if (rb == NULL) ln_dbgprintf(parent_ctx, "file-name for descent rulebase not provided for field: %s", field_name);
		else if (ctx == NULL) ln_dbgprintf(parent_ctx, "couldn't allocate memory to create descent-field normalizer context "
										   "for field: %s", field_name);
		else ln_dbgprintf(parent_ctx, "couldn't load samples into descent context for field: %s", field_name);
		if (ctx != NULL) ln_exitCtx(ctx);
		ctx = NULL;
	}
	return ctx;
}

void* descent_parser_data_constructor(ln_fieldList_t *node, ln_ctx ctx) {
	return _recursive_parser_data_constructor(node, ctx, 2, 1, 1, child_recursive_parse_ctx_constructor);
}

void recursive_parser_data_destructor(void** dataPtr) {
	if (*dataPtr != NULL) {
		struct recursive_parser_data_s *pData = (struct recursive_parser_data_s*) *dataPtr;
		if (pData->free_ctx && pData->ctx != NULL) {
			ln_exitCtx(pData->ctx);
			pData->ctx = NULL;
		}
		if (pData->remaining_field != NULL) free(pData->remaining_field);
		free(pData);
		*dataPtr = NULL;
	}
};

/**
 * Parse string tokenized by given char-sequence
 * The sequence may appear 0 or more times, but zero times means 1 token.
 * NOTE: its not 0 tokens, but 1 token.
 *
 * The token found is parsed according to the field-type provided after
 *  tokenizer char-seq.
 */
#define DEFAULT_MATCHED_FIELD_NAME "default"

struct tokenized_parser_data_s {
	es_str_t *tok_str;
	ln_ctx ctx;
	char *remaining_field;
	int use_default_field;
	int free_ctx;
};

typedef struct tokenized_parser_data_s tokenized_parser_data_t;

PARSER(Tokenized)
	assert(str != NULL);
	assert(offs != NULL);
	assert(parsed != NULL);

	tokenized_parser_data_t *pData = (tokenized_parser_data_t*) node->parser_data;

	if (pData != NULL ) {
		json_object *json_p = NULL;
		if (pData->use_default_field) CHKN(json_p = json_object_new_object());
		json_object *matches = NULL;
		CHKN(matches = json_object_new_array());

		int remaining_len = strLen - *offs;
		const char *remaining_str = str + *offs;
		json_object *remaining = NULL;
		json_object *match = NULL;

		while (remaining_len > 0) {
			if (! pData->use_default_field) {
				json_object_put(json_p);
				json_p = json_object_new_object();
			} /*TODO: handle null condition gracefully*/

			ln_normalize(pData->ctx, remaining_str, remaining_len, &json_p);

			if (remaining) json_object_put(remaining);

			if (pData->use_default_field && json_object_object_get_ex(json_p, DEFAULT_MATCHED_FIELD_NAME, &match)) {
				json_object_array_add(matches, json_object_get(match));
			} else if (! (pData->use_default_field || json_object_object_get_ex(json_p, UNPARSED_DATA_KEY, &match))) {
				json_object_array_add(matches, json_object_get(json_p));
			} else {
				if (json_object_array_length(matches) > 0) {
					remaining_len += es_strlen(pData->tok_str);
					break;
				} else {
					json_object_put(json_p);
					json_object_put(matches);
					FAIL(LN_WRONGPARSER);
				}
			}

			if (json_object_object_get_ex(json_p, pData->remaining_field, &remaining)) {
				remaining_len = json_object_get_string_len(remaining);
				if (remaining_len > 0) {
					remaining_str = json_object_get_string(json_object_get(remaining));
					json_object_object_del(json_p, pData->remaining_field);
					if (es_strbufcmp(pData->tok_str, (const unsigned char *)remaining_str, es_strlen(pData->tok_str))) {
						json_object_put(remaining);
						break;
					} else {
						remaining_str += es_strlen(pData->tok_str);
						remaining_len -= es_strlen(pData->tok_str);
					}
				}
			} else {
				remaining_len = 0;
				break;
			}

			if (pData->use_default_field) json_object_object_del(json_p, DEFAULT_MATCHED_FIELD_NAME);
		}
		json_object_put(json_p);

		/* success, persist */
		*parsed = (strLen - *offs) - remaining_len;
		*value =  matches;
	} else {
		FAIL(LN_BADPARSERSTATE);
	}

	r = 0; /* success */
done:
	return r;
}

void tokenized_parser_data_destructor(void** dataPtr) {
	tokenized_parser_data_t *data = (tokenized_parser_data_t*) *dataPtr;
	if (data->tok_str != NULL) es_deleteStr(data->tok_str);
	if (data->free_ctx && (data->ctx != NULL)) ln_exitCtx(data->ctx);
	if (data->remaining_field != NULL) free(data->remaining_field);
	free(data);
	*dataPtr = NULL;
}

static void load_generated_parser_samples(ln_ctx ctx,
	const char* const field_descr, const int field_descr_len,
	const char* const suffix, const int length) {
	static const char* const RULE_PREFIX = "rule=:%"DEFAULT_MATCHED_FIELD_NAME":";/*TODO: extract nice constants*/
	static const int RULE_PREFIX_LEN = 15;

	char *sample_str = NULL;
	es_str_t *field_decl = es_newStrFromCStr(RULE_PREFIX, RULE_PREFIX_LEN);
	if (! field_decl) goto free;

	if (es_addBuf(&field_decl, field_descr, field_descr_len)
		|| es_addBuf(&field_decl, "%", 1)
		|| es_addBuf(&field_decl, suffix, length)) {
		ln_dbgprintf(ctx, "couldn't prepare field for tokenized field-picking: '%s'", field_descr);
		goto free;
	}
	sample_str = es_str2cstr(field_decl, NULL);
	if (! sample_str) {
		ln_dbgprintf(ctx, "couldn't prepare sample-string for: '%s'", field_descr);
		goto free;
	}
	ln_loadSample(ctx, sample_str);
free:
	if (sample_str) free(sample_str);
	if (field_decl) es_deleteStr(field_decl);
}

static ln_ctx generate_context_with_field_as_prefix(ln_ctx parent, const char* field_descr, int field_descr_len) {
	int r = LN_BADCONFIG;
	const char* remaining_field = "%"DEFAULT_REMAINING_FIELD_NAME":rest%";
	ln_ctx ctx = NULL;
	CHKN(ctx = ln_inherittedCtx(parent));
	load_generated_parser_samples(ctx, field_descr, field_descr_len, remaining_field, strlen(remaining_field));
	load_generated_parser_samples(ctx, field_descr, field_descr_len, "", 0);
	r = 0;
done:
	if (r != 0) {
		ln_exitCtx(ctx);
		ctx = NULL;
	}
	return ctx;
}

static ln_fieldList_t* parse_tokenized_content_field(ln_ctx ctx, const char* field_descr, size_t field_descr_len) {
	es_str_t* tmp = NULL;
	es_str_t* descr = NULL;
	ln_fieldList_t *node = NULL;
	int r = 0;
	CHKN(tmp = es_newStr(80));
	CHKN(descr = es_newStr(80));
	const char* field_prefix = "%" DEFAULT_MATCHED_FIELD_NAME ":";
	CHKR(es_addBuf(&descr, field_prefix, strlen(field_prefix)));
	CHKR(es_addBuf(&descr, field_descr, field_descr_len));
	CHKR(es_addChar(&descr, '%'));
	es_size_t offset = 0;
	CHKN(node = ln_parseFieldDescr(ctx, descr, &offset, &tmp, &r));
	if (offset != es_strlen(descr)) FAIL(LN_BADPARSERSTATE);
done:
	if (r != 0) {
		if (node != NULL) ln_deletePTreeNode(node);
		node = NULL;
	}
	if (descr != NULL) es_deleteStr(descr);
	if (tmp != NULL) es_deleteStr(tmp);
	return node;
}

void* tokenized_parser_data_constructor(ln_fieldList_t *node, ln_ctx ctx) {
	int r = LN_BADCONFIG;
	char* name = es_str2cstr(node->name, NULL);
	pcons_args_t *args = NULL;
	tokenized_parser_data_t *pData = NULL;
	const char *field_descr = NULL;
	ln_fieldList_t* field = NULL;
	const char *tok = NULL;

	CHKN(args = pcons_args(node->raw_data, 2));

	CHKN(pData = calloc(1, sizeof(tokenized_parser_data_t)));
	pcons_unescape_arg(args, 0);
	CHKN(tok = pcons_arg(args, 0, NULL));
	CHKN(pData->tok_str = es_newStrFromCStr(tok, strlen(tok)));
	es_unescapeStr(pData->tok_str);
	CHKN(field_descr = pcons_arg(args, 1, NULL));
	const int field_descr_len = strlen(field_descr);
	pData->free_ctx = 1;
	CHKN(field = parse_tokenized_content_field(ctx, field_descr, field_descr_len));
	if (field->parser == ln_parseRecursive) {
		pData->use_default_field = 0;
		struct recursive_parser_data_s *dat = (struct recursive_parser_data_s*) field->parser_data;
		if (dat != NULL) {
			CHKN(pData->remaining_field = strdup(dat->remaining_field));
			pData->free_ctx = dat->free_ctx;
			pData->ctx = dat->ctx;
			dat->free_ctx = 0;
		}
	} else {
		pData->use_default_field = 1;
		CHKN(pData->ctx = generate_context_with_field_as_prefix(ctx, field_descr, field_descr_len));
	}
	if (pData->remaining_field == NULL) CHKN(pData->remaining_field = strdup(DEFAULT_REMAINING_FIELD_NAME));
	r = 0;
done:
	if (r != 0) {
		if (name == NULL) ln_dbgprintf(ctx, "couldn't allocate memory for tokenized-field name");
		else if (args == NULL) ln_dbgprintf(ctx, "couldn't allocate memory for argument-parsing for field: %s", name);
		else if (pData == NULL) ln_dbgprintf(ctx, "couldn't allocate memory for parser-data for field: %s", name);
		else if (tok == NULL) ln_dbgprintf(ctx, "token-separator not provided for field: %s", name);
		else if (pData->tok_str == NULL) ln_dbgprintf(ctx, "couldn't allocate memory for token-separator for field: %s", name);
		else if (field_descr == NULL) ln_dbgprintf(ctx, "field-type not provided for field: %s", name);
		else if (field == NULL) ln_dbgprintf(ctx, "couldn't resolve single-token field-type for tokenized field: %s", name);
		else if (pData->ctx == NULL) ln_dbgprintf(ctx, "couldn't initialize normalizer-context for field: %s", name);
		else if (pData->remaining_field == NULL) ln_dbgprintf(ctx, "couldn't allocate memory for "
															  "remaining-field-name for field: %s", name);
		if (pData) tokenized_parser_data_destructor((void**) &pData);
	}
	if (name != NULL) free(name);
	if (field != NULL) ln_deletePTreeNode(field);
	if (args) free_pcons_args(&args);
	return pData;
}

#ifdef FEATURE_REGEXP

/**
 * Parse string matched by provided posix extended regex.
 *
 * Please note that using regex field in most cases will be
 * significantly slower than other field-types.
 */
struct regex_parser_data_s {
	pcre *re;
	int consume_group;
	int return_group;
	int max_groups;
};

PARSER(Regex)
	assert(str != NULL);
	assert(offs != NULL);
	assert(parsed != NULL);
	unsigned int* ovector = NULL;

	struct regex_parser_data_s *pData = (struct regex_parser_data_s*) node->parser_data;
	if (pData != NULL) {
		ovector = calloc(pData->max_groups, sizeof(int) * 3);
		if (ovector == NULL) FAIL(LN_NOMEM);

		int result = pcre_exec(pData->re, NULL,	str, strLen, *offs, 0, (int*) ovector, pData->max_groups * 3);
		if (result == 0) result = pData->max_groups;
		if (result > pData->consume_group) {
			/*please check 'man 3 pcreapi' for cryptic '2 * n' and '2 * n + 1' magic*/
			if (ovector[2 * pData->consume_group] == *offs) {
				*parsed = ovector[2 * pData->consume_group + 1] - ovector[2 * pData->consume_group];
				if (pData->consume_group != pData->return_group) {
					char* val = NULL;
					CHKN(val = strndup(str + ovector[2 * pData->return_group],
						ovector[2 * pData->return_group + 1] - ovector[2 * pData->return_group]));
					*value = json_object_new_string(val);
					free(val);
					if (*value == NULL) {
						free(ovector);
						FAIL(LN_NOMEM);
					}
				}
			}
		}
		free(ovector);
	}
	r = 0; /* success */
done:
	return r;
}

static const char* regex_parser_configure_consume_and_return_group(pcons_args_t* args, struct regex_parser_data_s *pData) {
	const char* consume_group_parse_error = "couldn't parse consume-group number";
	const char* return_group_parse_error = "couldn't parse return-group number";

	char* tmp = NULL;

	const char* consume_grp_str = NULL;
	const char* return_grp_str = NULL;

	if ((consume_grp_str = pcons_arg(args, 1, "0")) == NULL ||
		strlen(consume_grp_str) == 0) return consume_group_parse_error;
	if ((return_grp_str = pcons_arg(args, 2, consume_grp_str)) == NULL ||
		strlen(return_grp_str) == 0) return return_group_parse_error;

	errno = 0;
	pData->consume_group = strtol(consume_grp_str, &tmp, 10);
	if (errno != 0 || strlen(tmp) != 0) return consume_group_parse_error;

	pData->return_group = strtol(return_grp_str, &tmp, 10);
	if (errno != 0 || strlen(tmp) != 0) return return_group_parse_error;

	return NULL;
}

void* regex_parser_data_constructor(ln_fieldList_t *node, ln_ctx ctx) {
	int r = LN_BADCONFIG;
	char* exp = NULL;
	const char* grp_parse_err = NULL;
	pcons_args_t* args = NULL;
	char* name = NULL;
	struct regex_parser_data_s *pData = NULL;
	const char *unescaped_exp = NULL;
	const char *error = NULL;
	int erroffset = 0;


	CHKN(name = es_str2cstr(node->name, NULL));

	if (! ctx->allowRegex) FAIL(LN_BADCONFIG);
	CHKN(pData = malloc(sizeof(struct regex_parser_data_s)));
	pData->re = NULL;

	CHKN(args = pcons_args(node->raw_data, 3));
	pData->consume_group = pData->return_group = 0;
	CHKN(unescaped_exp = pcons_arg(args, 0, NULL));
	pcons_unescape_arg(args, 0);
	CHKN(exp = pcons_arg_copy(args, 0, NULL));

	if ((grp_parse_err = regex_parser_configure_consume_and_return_group(args, pData)) != NULL) FAIL(LN_BADCONFIG);

	CHKN(pData->re = pcre_compile(exp, 0, &error, &erroffset, NULL));

	pData->max_groups = ((pData->consume_group > pData->return_group) ? pData->consume_group : pData->return_group) + 1;
	r = 0;
done:
	if (r != 0) {
		if (name == NULL) ln_dbgprintf(ctx, "couldn't allocate memory regex-field name");
		else if (! ctx->allowRegex) ln_dbgprintf(ctx, "regex support is not enabled for: '%s' "
												 "(please check lognorm context initialization)", name);
		else if (pData == NULL) ln_dbgprintf(ctx, "couldn't allocate memory for parser-data for field: %s", name);
		else if (args == NULL) ln_dbgprintf(ctx, "couldn't allocate memory for argument-parsing for field: %s", name);
		else if (unescaped_exp == NULL) ln_dbgprintf(ctx, "regular-expression missing for field: '%s'", name);
		else if (exp == NULL) ln_dbgprintf(ctx, "couldn't allocate memory for regex-string for field: '%s'", name);
		else if (grp_parse_err != NULL)  ln_dbgprintf(ctx, "%s for: '%s'", grp_parse_err, name);
		else if (pData->re == NULL)	ln_dbgprintf(ctx, "couldn't compile regex(encountered error '%s' at char '%d' in pattern) "
												 "for regex-matched field: '%s'", error, erroffset, name);
		regex_parser_data_destructor((void**)&pData);
	}
	if (exp != NULL) free(exp);
	if (args != NULL) free_pcons_args(&args);
	if (name != NULL) free(name);
	return pData;
}

void regex_parser_data_destructor(void** dataPtr) {
	if ((*dataPtr) != NULL) {
		struct regex_parser_data_s *pData = (struct regex_parser_data_s*) *dataPtr;
		if (pData->re != NULL) pcre_free(pData->re);
		free(pData);
		*dataPtr = NULL;
	}
}

#endif

/**
 * Parse yet-to-be-matched portion of string by re-applying
 * top-level rules again. 
 */
typedef enum interpret_type {
	/* If you change this, be sure to update json_type_to_name() too */
	it_b10int,
	it_b16int,
	it_floating_pt,
	it_boolean
} interpret_type;

struct interpret_parser_data_s {
	ln_ctx ctx;
	enum interpret_type intrprt;
};

static json_object* interpret_as_int(json_object *value, int base) {
	if (json_object_is_type(value, json_type_string)) {
		return json_object_new_int64(strtol(json_object_get_string(value), NULL, base));
	} else if (json_object_is_type(value, json_type_int)) {
		return value;
	} else {
		return NULL;
	}
}

static json_object* interpret_as_double(json_object *value) {
	double val = json_object_get_double(value);
	return json_object_new_double(val);
}

static json_object* interpret_as_boolean(json_object *value) {
	json_bool val;
	if (json_object_is_type(value, json_type_string)) {
		const char* str = json_object_get_string(value);
		val = (strcasecmp(str, "false") == 0 || strcasecmp(str, "no") == 0) ? 0 : 1;
	} else {
		val = json_object_get_boolean(value);
	}
	return json_object_new_boolean(val);
}

static int reinterpret_value(json_object **value, enum interpret_type to_type) {
	switch(to_type) {
	case it_b10int:
		*value = interpret_as_int(*value, 10);
		break;
	case it_b16int:
		*value = interpret_as_int(*value, 16);
		break;
	case it_floating_pt:
		*value = interpret_as_double(*value);
		break;
	case it_boolean:
		*value = interpret_as_boolean(*value);
		break;
	default:
		return 0;
	}
	return 1;
}

PARSER(Interpret)
	assert(str != NULL);
	assert(offs != NULL);
	assert(parsed != NULL);
	json_object *unparsed = NULL;
	json_object *parsed_raw = NULL;

	struct interpret_parser_data_s* pData = (struct interpret_parser_data_s*) node->parser_data;

	if (pData != NULL) {
		int remaining_len = strLen - *offs;
		const char *remaining_str = str + *offs;

		CHKN(parsed_raw = json_object_new_object());

		ln_normalize(pData->ctx, remaining_str, remaining_len, &parsed_raw);

		if (json_object_object_get_ex(parsed_raw, UNPARSED_DATA_KEY, NULL)) {
			*parsed = 0;
		} else {
			json_object_object_get_ex(parsed_raw, DEFAULT_MATCHED_FIELD_NAME, value);
			json_object_object_get_ex(parsed_raw, DEFAULT_REMAINING_FIELD_NAME, &unparsed);
			if (reinterpret_value(value, pData->intrprt)) {
				*parsed = strLen - *offs - json_object_get_string_len(unparsed);
			}
		}
		json_object_put(parsed_raw);
	}
	r = 0; /* success */
done:
	return r;
}

void* interpret_parser_data_constructor(ln_fieldList_t *node, ln_ctx ctx) {
	int r = LN_BADCONFIG;
	char* name = NULL;
	struct interpret_parser_data_s *pData = NULL;
	pcons_args_t *args = NULL;
	int bad_interpret = 0;
	const char* type_str = NULL;
	const char *field_type = NULL;
	CHKN(name = es_str2cstr(node->name, NULL));
	CHKN(pData = calloc(1, sizeof(struct interpret_parser_data_s)));
	CHKN(args = pcons_args(node->raw_data, 2));
	CHKN(type_str = pcons_arg(args, 0, NULL));
	if (strcmp(type_str, "int") == 0 || strcmp(type_str, "base10int") == 0) {
		pData->intrprt = it_b10int;
	} else if (strcmp(type_str, "base16int") == 0) {
		pData->intrprt = it_b16int;
	} else if (strcmp(type_str, "float") == 0) {
		pData->intrprt = it_floating_pt;
	} else if (strcmp(type_str, "bool") == 0) {
		pData->intrprt = it_boolean;
	} else {
		bad_interpret = 1;
		FAIL(LN_BADCONFIG);
	}

	CHKN(field_type = pcons_arg(args, 1, NULL));
	CHKN(pData->ctx = generate_context_with_field_as_prefix(ctx, field_type, strlen(field_type)));
	r = 0;
done:
	if (r != 0) {
		if (name == NULL) ln_dbgprintf(ctx, "couldn't allocate memory for interpret-field name");
		else if (pData == NULL) ln_dbgprintf(ctx, "couldn't allocate memory for parser-data for field: %s", name);
		else if (args == NULL) ln_dbgprintf(ctx, "couldn't allocate memory for argument-parsing for field: %s", name);
		else if (type_str == NULL) ln_dbgprintf(ctx, "no type provided for interpretation of field: %s", name);
		else if (bad_interpret != 0) ln_dbgprintf(ctx, "interpretation to unknown type '%s' requested for field: %s",
												  type_str, name);
		else if (field_type == NULL) ln_dbgprintf(ctx, "field-type to actually match the content not provided for "
												  "field: %s", name);
		else if (pData->ctx == NULL) ln_dbgprintf(ctx, "couldn't instantiate the normalizer context for matching "
												  "field: %s", name);

		interpret_parser_data_destructor((void**) &pData);
	}
	free(name);
	free_pcons_args(&args);
	return pData;
}

void interpret_parser_data_destructor(void** dataPtr) {
	if (*dataPtr != NULL) {
		struct interpret_parser_data_s *pData = (struct interpret_parser_data_s*) *dataPtr;
		if (pData->ctx != NULL) ln_exitCtx(pData->ctx);
		free(pData);
		*dataPtr = NULL;
	}
};

/**
 * Parse suffixed char-sequence, where suffix is one of many possible suffixes.
 */
struct suffixed_parser_data_s {
	int nsuffix;
	int *suffix_offsets;
    int *suffix_lengths;
	char* suffixes_str;
	ln_ctx ctx;
	char* value_field_name;
	char* suffix_field_name;
};

PARSER(Suffixed) {
	assert(str != NULL);
	assert(offs != NULL);
	assert(parsed != NULL);
	json_object *unparsed = NULL;
	json_object *parsed_raw = NULL;
	json_object *parsed_value = NULL;
    json_object *result = NULL;
    json_object *suffix = NULL;

	struct suffixed_parser_data_s *pData = (struct suffixed_parser_data_s*) node->parser_data;

	if (pData != NULL) {
		int remaining_len = strLen - *offs;
		const char *remaining_str = str + *offs;
		int i;

		CHKN(parsed_raw = json_object_new_object());

		ln_normalize(pData->ctx, remaining_str, remaining_len, &parsed_raw);

		if (json_object_object_get_ex(parsed_raw, UNPARSED_DATA_KEY, NULL)) {
			*parsed = 0;
		} else {
			json_object_object_get_ex(parsed_raw, DEFAULT_MATCHED_FIELD_NAME, &parsed_value);
			json_object_object_get_ex(parsed_raw, DEFAULT_REMAINING_FIELD_NAME, &unparsed);
            const char* unparsed_frag = json_object_get_string(unparsed);
			for(i = 0; i < pData->nsuffix; i++) {
                const char* possible_suffix = pData->suffixes_str + pData->suffix_offsets[i];
				int len = pData->suffix_lengths[i];
				if (strncmp(possible_suffix, unparsed_frag, len) == 0) {
                    CHKN(result = json_object_new_object());
                    CHKN(suffix = json_object_new_string(possible_suffix));
					json_object_get(parsed_value);
                    json_object_object_add(result, pData->value_field_name, parsed_value);
                    json_object_object_add(result, pData->suffix_field_name, suffix);
					*parsed = strLen - *offs - json_object_get_string_len(unparsed) + len;
                    break;
                }
			}
            if (result != NULL) {
                *value = result;
            }
		}
	}
FAILParser
	if (r != 0) {
		if (result != NULL) json_object_put(result);
	}
	if (parsed_raw != NULL) json_object_put(parsed_raw);
} ENDFailParser

static struct suffixed_parser_data_s* _suffixed_parser_data_constructor(ln_fieldList_t *node,
																 ln_ctx ctx,
																 es_str_t* raw_args,
																 const char* value_field,
																 const char* suffix_field) {
	int r = LN_BADCONFIG;
	pcons_args_t* args = NULL;
	char* name = NULL;
	struct suffixed_parser_data_s *pData = NULL;
	const char *escaped_tokenizer = NULL;
	const char *uncopied_suffixes_str = NULL;
	const char *tokenizer = NULL;
	char *suffixes_str = NULL;
	const char *field_type = NULL;

	char *tok_saveptr = NULL;
	char *tok_input = NULL;
	int i = 0;
	char *tok = NULL;

	CHKN(name = es_str2cstr(node->name, NULL));

	CHKN(pData = calloc(1, sizeof(struct suffixed_parser_data_s)));

	if (value_field == NULL) value_field = "value";
	if (suffix_field == NULL) suffix_field = "suffix";
	pData->value_field_name = strdup(value_field);
	pData->suffix_field_name = strdup(suffix_field);

	CHKN(args = pcons_args(raw_args, 3));
	CHKN(escaped_tokenizer = pcons_arg(args, 0, NULL));
	pcons_unescape_arg(args, 0);
	CHKN(tokenizer = pcons_arg(args, 0, NULL));

	CHKN(uncopied_suffixes_str = pcons_arg(args, 1, NULL));
	pcons_unescape_arg(args, 1);
	CHKN(suffixes_str = pcons_arg_copy(args, 1, NULL));

	tok_input = suffixes_str;
	while (strtok_r(tok_input, tokenizer, &tok_saveptr) != NULL) {
		tok_input = NULL;
		pData->nsuffix++;
	}

	CHKN(pData->suffix_offsets = calloc(pData->nsuffix, sizeof(int)));
    CHKN(pData->suffix_lengths = calloc(pData->nsuffix, sizeof(int)));
	CHKN(pData->suffixes_str = pcons_arg_copy(args, 1, NULL));

	tok_input = pData->suffixes_str;
	while ((tok = strtok_r(tok_input, tokenizer, &tok_saveptr)) != NULL) {
		tok_input = NULL;
		pData->suffix_offsets[i] = tok - pData->suffixes_str;
        pData->suffix_lengths[i++] = strlen(tok);
	}

	CHKN(field_type = pcons_arg(args, 2, NULL));
	CHKN(pData->ctx = generate_context_with_field_as_prefix(ctx, field_type, strlen(field_type)));
	
	r = 0;
done:
	if (r != 0) {
		if (name == NULL) ln_dbgprintf(ctx, "couldn't allocate memory suffixed-field name");
		else if (pData == NULL) ln_dbgprintf(ctx, "couldn't allocate memory for parser-data for field: %s", name);
		else if (pData->value_field_name == NULL) ln_dbgprintf(ctx, "couldn't allocate memory for value-field's name for field: %s", name);
		else if (pData->suffix_field_name == NULL) ln_dbgprintf(ctx, "couldn't allocate memory for suffix-field's name for field: %s", name);
		else if (args == NULL) ln_dbgprintf(ctx, "couldn't allocate memory for argument-parsing for field: %s", name);
		else if (escaped_tokenizer == NULL) ln_dbgprintf(ctx, "suffix token-string missing for field: '%s'", name);
		else if (tokenizer == NULL) ln_dbgprintf(ctx, "couldn't allocate memory for unescaping token-string for field: '%s'", name);
		else if (uncopied_suffixes_str == NULL)  ln_dbgprintf(ctx, "suffix-list missing for field: '%s'", name);
		else if (suffixes_str == NULL)  ln_dbgprintf(ctx, "couldn't allocate memory for suffix-list for field: '%s'", name);
		else if (pData->suffix_offsets == NULL)
			ln_dbgprintf(ctx, "couldn't allocate memory for suffix-list element references for field: '%s'", name);
		else if (pData->suffix_lengths == NULL)
			ln_dbgprintf(ctx, "couldn't allocate memory for suffix-list element lengths for field: '%s'", name);
		else if (pData->suffixes_str == NULL)
			ln_dbgprintf(ctx, "couldn't allocate memory for suffix-list for field: '%s'", name);
		else if (field_type == NULL)  ln_dbgprintf(ctx, "field-type declaration missing for field: '%s'", name);
		else if (pData->ctx == NULL)  ln_dbgprintf(ctx, "couldn't allocate memory for normalizer-context for field: '%s'", name);
		suffixed_parser_data_destructor((void**)&pData);
	}
	free_pcons_args(&args);
	if (suffixes_str != NULL) free(suffixes_str);
	if (name != NULL) free(name);
	return pData;
}

void* suffixed_parser_data_constructor(ln_fieldList_t *node, ln_ctx ctx) {
	return _suffixed_parser_data_constructor(node, ctx, node->raw_data, NULL, NULL);
}

void* named_suffixed_parser_data_constructor(ln_fieldList_t *node, ln_ctx ctx) {
	int r = LN_BADCONFIG;
	pcons_args_t* args = NULL;
	char* name = NULL;
	const char* value_field_name = NULL;
	const char* suffix_field_name = NULL;
	const char* remaining_args = NULL;
	es_str_t* unnamed_suffix_args = NULL;
	struct suffixed_parser_data_s* pData = NULL;
	CHKN(name = es_str2cstr(node->name, NULL));
	CHKN(args = pcons_args(node->raw_data, 3));
	CHKN(value_field_name = pcons_arg(args, 0, NULL));
	CHKN(suffix_field_name = pcons_arg(args, 1, NULL));
	CHKN(remaining_args = pcons_arg(args, 2, NULL));
	CHKN(unnamed_suffix_args = es_newStrFromCStr(remaining_args, strlen(remaining_args)));
	
	CHKN(pData = _suffixed_parser_data_constructor(node, ctx, unnamed_suffix_args, value_field_name, suffix_field_name));
	r = 0;
done:
	if (r != 0) {
		if (name == NULL) ln_dbgprintf(ctx, "couldn't allocate memory named_suffixed-field name");
		else if (args == NULL) ln_dbgprintf(ctx, "couldn't allocate memory for argument-parsing for field: %s", name);
		else if (value_field_name == NULL) ln_dbgprintf(ctx, "key-name for value not provided for field: %s", name);
		else if (suffix_field_name == NULL) ln_dbgprintf(ctx, "key-name for suffix not provided for field: %s", name);
		else if (unnamed_suffix_args == NULL) ln_dbgprintf(ctx, "couldn't allocate memory for unnamed-suffix-field args for field: %s", name);
		else if (pData == NULL) ln_dbgprintf(ctx, "couldn't create parser-data for field: %s", name);
		suffixed_parser_data_destructor((void**)&pData);
	}
	if (unnamed_suffix_args != NULL) free(unnamed_suffix_args);
	if (args != NULL) free_pcons_args(&args);
	if (name != NULL) free(name);
	return pData;
}


void suffixed_parser_data_destructor(void** dataPtr) {
	if ((*dataPtr) != NULL) {
		struct suffixed_parser_data_s *pData = (struct suffixed_parser_data_s*) *dataPtr;
		if (pData->suffixes_str != NULL) free(pData->suffixes_str);
		if (pData->suffix_offsets != NULL) free(pData->suffix_offsets);
		if (pData->suffix_lengths != NULL) free(pData->suffix_lengths);
		if (pData->value_field_name != NULL) free(pData->value_field_name);
		if (pData->suffix_field_name != NULL) free(pData->suffix_field_name);
		if (pData->ctx != NULL)	ln_exitCtx(pData->ctx);
		free(pData);
		*dataPtr = NULL;
	}
}

/**
 * Just get everything till the end of string.
 */
PARSER(Rest)
	assert(str != NULL);
	assert(offs != NULL);
	assert(parsed != NULL);

	/* silence the warning about unused variable */
	(void)str;
	/* success, persist */
	*parsed = strLen - *offs;
	r = 0;
	return r;
}

/**
 * Parse a possibly quoted string. In this initial implementation, escaping of the quote
 * char is not supported. A quoted string is one start starts with a double quote,
 * has some text (not containing double quotes) and ends with the first double
 * quote character seen. The extracted string does NOT include the quote characters.
 * swisskid, 2015-01-21
 */
PARSER(OpQuotedString)
	const char *c;
	size_t i;
	char *cstr;

	assert(str != NULL);
	assert(offs != NULL);
	assert(parsed != NULL);
	c = str;
	i = *offs;

	if(c[i] != '"') {
		while(i < strLen && c[i] != ' ') 
			i++;

		if(i == *offs)
			goto done;

		/* success, persist */
		*parsed = i - *offs;
		/* create JSON value to save quoted string contents */
		CHKN(cstr = strndup((char*)c + *offs, *parsed));
	} else {
	    ++i;

	    /* search end of string */
	    while(i < strLen && c[i] != '"') 
		    i++;

	    if(i == strLen || c[i] != '"')
		    goto done;
	    /* success, persist */
	    *parsed = i + 1 - *offs; /* "eat" terminal double quote */
	    /* create JSON value to save quoted string contents */
	    CHKN(cstr = strndup((char*)c + *offs + 1, *parsed - 2));
	}
	CHKN(*value = json_object_new_string(cstr));
	free(cstr);

	r = 0; /* success */
done:
	return r;
}

/**
 * Parse a quoted string. In this initial implementation, escaping of the quote
 * char is not supported. A quoted string is one start starts with a double quote,
 * has some text (not containing double quotes) and ends with the first double
 * quote character seen. The extracted string does NOT include the quote characters.
 * rgerhards, 2011-01-14
 */
PARSER(QuotedString)
	const char *c;
	size_t i;
	char *cstr;

	assert(str != NULL);
	assert(offs != NULL);
	assert(parsed != NULL);
	c = str;
	i = *offs;
	if(i + 2 > strLen)
		goto done;	/* needs at least 2 characters */

	if(c[i] != '"')
		goto done;
	++i;

	/* search end of string */
	while(i < strLen && c[i] != '"') 
		i++;

	if(i == strLen || c[i] != '"')
		goto done;

	/* success, persist */
	*parsed = i + 1 - *offs; /* "eat" terminal double quote */
	/* create JSON value to save quoted string contents */
	CHKN(cstr = strndup((char*)c + *offs + 1, *parsed - 2));
	CHKN(*value = json_object_new_string(cstr));
	free(cstr);
	r = 0; /* success */
done:
	return r;
}


/**
 * Parse an ISO date, that is YYYY-MM-DD (exactly this format).
 * Note: we do manual loop unrolling -- this is fast AND efficient.
 * rgerhards, 2011-01-14
 */
PARSER(ISODate)
	const char *c;
	size_t i;

	assert(str != NULL);
	assert(offs != NULL);
	assert(parsed != NULL);
	c = str;
	i = *offs;

	if(*offs+10 > strLen)
		goto done;	/* if it is not 10 chars, it can't be an ISO date */

	/* year */
	if(!isdigit(c[i])) goto done;
	if(!isdigit(c[i+1])) goto done;
	if(!isdigit(c[i+2])) goto done;
	if(!isdigit(c[i+3])) goto done;
	if(c[i+4] != '-') goto done;
	/* month */
	if(c[i+5] == '0') {
		if(c[i+6] < '1' || c[i+6] > '9') goto done;
	} else if(c[i+5] == '1') {
		if(c[i+6] < '0' || c[i+6] > '2') goto done;
	} else {
		goto done;
	}
	if(c[i+7] != '-') goto done;
	/* day */
	if(c[i+8] == '0') {
		if(c[i+9] < '1' || c[i+9] > '9') goto done;
	} else if(c[i+8] == '1' || c[i+8] == '2') {
		if(!isdigit(c[i+9])) goto done;
	} else if(c[i+8] == '3') {
		if(c[i+9] != '0' && c[i+9] != '1') goto done;
	} else {
		goto done;
	}

	/* success, persist */
	*parsed = 10;

	r = 0; /* success */
done:
	return r;
}

/**
 * Parse a Cisco interface spec. Sample for such a spec are:
 *   outside:192.168.52.102/50349
 *   inside:192.168.1.15/56543 (192.168.1.112/54543)
 *   outside:192.168.1.13/50179 (192.168.1.13/50179)(LOCAL\some.user)
 *   outside:192.168.1.25/41850(LOCAL\RG-867G8-DEL88D879BBFFC8) 
 *   inside:192.168.1.25/53 (192.168.1.25/53) (some.user)
 *   192.168.1.15/0(LOCAL\RG-867G8-DEL88D879BBFFC8)
 * From this, we conclude the format is:
 *   [interface:]ip/port [SP (ip2/port2)] [[SP](username)]
 * In order to match, this syntax must start on a non-whitespace char
 * other than colon.
 */
PARSER(CiscoInterfaceSpec)
	const char *c;
	size_t i;

	assert(str != NULL);
	assert(offs != NULL);
	assert(parsed != NULL);
	c = str;
	i = *offs;

	if(c[i] == ':' || isspace(c[i])) goto done;

	/* first, check if we have an interface. We do this by trying
	 * to detect if we have an IP. If we have, obviously no interface
	 * is present. Otherwise, we check if we have a valid interface.
	 */
	int bHaveInterface = 0;
	size_t idxInterface;
	int bHaveIP = 0;
	size_t lenIP;
	size_t idxIP = i;
	if(ln_parseIPv4(str, strLen, &i, node, &lenIP, NULL) == 0) {
		bHaveIP = 1;
		i += lenIP - 1; /* position on delimiter */
	} else {
		idxInterface = i;
		while(i < strLen) {
			if(isspace(c[i])) goto done;
			if(c[i] == ':')
				break;
			++i;
		}
		bHaveInterface = 1;
	}
	if(i == strLen) goto done;
	const int lenInterface = i - idxInterface;
	++i; /* skip over colon */

	/* we now utilize our other parser helpers */
	if(!bHaveIP) {
		idxIP = i;
		if(ln_parseIPv4(str, strLen, &i, node, &lenIP, NULL) != 0) goto done;
		i += lenIP;
	}
	if(i == strLen || c[i] != '/') goto done;
	++i; /* skip slash */
	const size_t idxPort = i;
	size_t lenPort;
	if(ln_parseNumber(str, strLen, &i, node, &lenPort, NULL) != 0) goto done;
	i += lenPort;
	if(i == strLen) goto success;

	/* check if optional second ip/port is present
	 * We assume we must at least have 5 chars [" (::1)"]
	 */
	int bHaveIP2 = 0;
	size_t idxIP2, lenIP2;
	size_t idxPort2, lenPort2;
	if(i+5 < strLen && c[i] == ' ' && c[i+1] == '(') {
		size_t iTmp = i+2; /* skip over " (" */
		idxIP2 = iTmp;
		if(ln_parseIPv4(str, strLen, &iTmp, node, &lenIP2, NULL) == 0) {
			iTmp += lenIP2;
			if(i < strLen || c[iTmp] == '/') {
				++iTmp; /* skip slash */
				idxPort2 = iTmp;
				if(ln_parseNumber(str, strLen, &iTmp, node, &lenPort2, NULL) == 0) {
					iTmp += lenPort2;
					if(iTmp < strLen && c[iTmp] == ')') {
						i = iTmp + 1; /* match, so use new index */
						bHaveIP2 = 1;
					}
				}
			}
		}
	}

	/* check if optional username is present
	 * We assume we must at least have 3 chars ["(n)"]
	 */
	int bHaveUser = 0;
	size_t idxUser;
	size_t lenUser;
	if(   (i+2 < strLen && c[i] == '(' && !isspace(c[i+1]) )
	   || (i+3 < strLen && c[i] == ' ' && c[i+1] == '(' && !isspace(c[i+2])) ) {
		idxUser = i + ((c[i] == ' ') ? 2 : 1); /* skip [SP]'(' */
		size_t iTmp = idxUser;
		while(iTmp < strLen && !isspace(c[iTmp]) && c[iTmp] != ')')
			++iTmp; /* just scan */
		if(iTmp < strLen && c[iTmp] == ')') {
			i = iTmp + 1; /* we have a match, so use new index */
			bHaveUser = 1;
			lenUser = iTmp - idxUser;
		}
	}

	/* all done, save data */
	if(value == NULL)
		goto success;

	CHKN(*value = json_object_new_object());
	json_object *json;
	if(bHaveInterface) {
		CHKN(json = json_object_new_string_len(c+idxInterface, lenInterface));
		json_object_object_add(*value, "interface", json);
	}
	CHKN(json = json_object_new_string_len(c+idxIP, lenIP));
	json_object_object_add(*value, "ip", json);
	CHKN(json = json_object_new_string_len(c+idxPort, lenPort));
	json_object_object_add(*value, "port", json);
	if(bHaveIP2) {
		CHKN(json = json_object_new_string_len(c+idxIP2, lenIP2));
		json_object_object_add(*value, "ip2", json);
		CHKN(json = json_object_new_string_len(c+idxPort2, lenPort2));
		json_object_object_add(*value, "port2", json);
	}
	if(bHaveUser) {
		CHKN(json = json_object_new_string_len(c+idxUser, lenUser));
		json_object_object_add(*value, "user", json);
	}

success: /* success, persist */
	*parsed = i - *offs;
	r = 0; /* success */
done:
	if(r != 0 && value != NULL && *value != NULL) {
		json_object_put(*value);
		*value = NULL; /* to be on the save side */
	}
	return r;
}

/**
 * Parse a duration. A duration is similar to a timestamp, except that
 * it tells about time elapsed. As such, hours can be larger than 23
 * and hours may also be specified by a single digit (this, for example,
 * is commonly done in Cisco software).
 * Note: we do manual loop unrolling -- this is fast AND efficient.
 */
PARSER(Duration)
	const char *c;
	size_t i;

	assert(str != NULL);
	assert(offs != NULL);
	assert(parsed != NULL);
	c = str;
	i = *offs;

	/* hour is a bit tricky */
	if(!isdigit(c[i])) goto done;
	++i;
	if(isdigit(c[i]))
		++i;
	if(c[i] == ':')
		++i;
	else
		goto done;

	if(i+5 > strLen)
		goto done;/* if it is not 5 chars from here, it can't be us */

	if(c[i] < '0' || c[i] > '5') goto done;
	if(!isdigit(c[i+1])) goto done;
	if(c[i+2] != ':') goto done;
	if(c[i+3] < '0' || c[i+3] > '5') goto done;
	if(!isdigit(c[i+4])) goto done;

	/* success, persist */
	*parsed = (i + 5) - *offs;

	r = 0; /* success */
done:
	return r;
}

/**
 * Parse a timestamp in 24hr format (exactly HH:MM:SS).
 * Note: we do manual loop unrolling -- this is fast AND efficient.
 * rgerhards, 2011-01-14
 */
PARSER(Time24hr)
	const char *c;
	size_t i;

	assert(str != NULL);
	assert(offs != NULL);
	assert(parsed != NULL);
	c = str;
	i = *offs;

	if(*offs+8 > strLen)
		goto done;	/* if it is not 8 chars, it can't be us */

	/* hour */
	if(c[i] == '0' || c[i] == '1') {
		if(!isdigit(c[i+1])) goto done;
	} else if(c[i] == '2') {
		if(c[i+1] < '0' || c[i+1] > '3') goto done;
	} else {
		goto done;
	}
	/* TODO: the code below is a duplicate of 24hr parser - create common function */
	if(c[i+2] != ':') goto done;
	if(c[i+3] < '0' || c[i+3] > '5') goto done;
	if(!isdigit(c[i+4])) goto done;
	if(c[i+5] != ':') goto done;
	if(c[i+6] < '0' || c[i+6] > '5') goto done;
	if(!isdigit(c[i+7])) goto done;

	/* success, persist */
	*parsed = 8;

	r = 0; /* success */
done:
	return r;
}

/**
 * Parse a timestamp in 12hr format (exactly HH:MM:SS).
 * Note: we do manual loop unrolling -- this is fast AND efficient.
 * TODO: the code below is a duplicate of 24hr parser - create common function?
 * rgerhards, 2011-01-14
 */
PARSER(Time12hr)
	const char *c;
	size_t i;

	assert(str != NULL);
	assert(offs != NULL);
	assert(parsed != NULL);
	c = str;
	i = *offs;

	if(*offs+8 > strLen)
		goto done;	/* if it is not 8 chars, it can't be us */

	/* hour */
	if(c[i] == '0') {
		if(!isdigit(c[i+1])) goto done;
	} else if(c[i] == '1') {
		if(c[i+1] < '0' || c[i+1] > '2') goto done;
	} else {
		goto done;
	}
	if(c[i+2] != ':') goto done;
	if(c[i+3] < '0' || c[i+3] > '5') goto done;
	if(!isdigit(c[i+4])) goto done;
	if(c[i+5] != ':') goto done;
	if(c[i+6] < '0' || c[i+6] > '5') goto done;
	if(!isdigit(c[i+7])) goto done;

	/* success, persist */
	*parsed = 8;

	r = 0; /* success */
done:
	return r;
}




/* helper to IPv4 address parser, checks the next set of numbers.
 * Syntax 1 to 3 digits, value together not larger than 255.
 * @param[in] str parse buffer
 * @param[in/out] offs offset into buffer, updated if successful
 * @return 0 if OK, 1 otherwise
 */
static int
chkIPv4AddrByte(const char *str, size_t strLen, size_t *offs)
{
	int val = 0;
	int r = 1;	/* default: done -- simplifies things */
	const char *c;
	size_t i = *offs;

	c = str;
	if(i == strLen || !isdigit(c[i]))
		goto done;
	val = c[i++] - '0';
	if(i < strLen && isdigit(c[i])) {
		val = val * 10 + c[i++] - '0';
		if(i < strLen && isdigit(c[i]))
			val = val * 10 + c[i++] - '0';
	}
	if(val > 255)	/* cannot be a valid IP address byte! */
		goto done;

	*offs = i;
	r = 0;
done:
	return r;
}

/**
 * Parser for IPv4 addresses.
 */
PARSER(IPv4)
	const char *c;
	size_t i;

	assert(str != NULL);
	assert(offs != NULL);
	assert(parsed != NULL);
	i = *offs;
	if(i + 7 > strLen) {
		/* IPv4 addr requires at least 7 characters */
		goto done;
	}
	c = str;

	/* byte 1*/
	if(chkIPv4AddrByte(str, strLen, &i) != 0) goto done;
	if(i == strLen || c[i++] != '.') goto done;
	/* byte 2*/
	if(chkIPv4AddrByte(str, strLen, &i) != 0) goto done;
	if(i == strLen || c[i++] != '.') goto done;
	/* byte 3*/
	if(chkIPv4AddrByte(str, strLen, &i) != 0) goto done;
	if(i == strLen || c[i++] != '.') goto done;
	/* byte 4 - we do NOT need any char behind it! */
	if(chkIPv4AddrByte(str, strLen, &i) != 0) goto done;

	/* if we reach this point, we found a valid IP address */
	*parsed = i - *offs;

	r = 0; /* success */
done:
	return r;
}

/* helper to NameValue parser, parses out a a single name=value pair 
 *
 * name must be alphanumeric characters, value must be non-whitespace
 * characters, if quoted than with symmetric quotes. Supported formats
 * - name=value
 * - name="value"
 * - name='value'
 * Note "name=" is valid and means a field with empty value.
 * TODO: so far, quote characters are not permitted WITHIN quoted values.
 */
static int
parseNameValue(const char *const __restrict__ str,
	const size_t strLen, 
	size_t *const __restrict__ offs,
	struct json_object *const __restrict__ valroot)
{
	int r = LN_WRONGPARSER;
	size_t i = *offs;

	const size_t iName = i;
	while(i < strLen && isalnum(str[i]))
		++i;
//fprintf(stderr, "check = i %zd, iname %zd, str: '%s'/'%s'\n", i, iName, str, str+i);
	if(i == iName || str[i] != '=')
//{ fprintf(stderr, "no =, r=%d\n", r);
		goto done; /* no name at all! */
//}
	const size_t lenName = i - iName;
	++i; /* skip '=' */

	const size_t iVal = i;
	while(i < strLen && !isspace(str[i]))
		++i;
	const size_t lenVal = i - iVal;

	/* parsing OK */
	*offs = i;
	r = 0;

	if(valroot == NULL)
		goto done;

	char *name;
	CHKN(name = malloc(lenName+1));
	memcpy(name, str+iName, lenName);
	name[lenName] = '\0';
	json_object *json;
	CHKN(json = json_object_new_string_len(str+iVal, lenVal));
	json_object_object_add(valroot, name, json);
	free(name);
done:
//fprintf(stderr, "return %d\n", r);
	return r;
}

/**
 * Parser for name/value pairs.
 * On entry must point to alnum char. All following chars must be
 * name/value pairs delimited by whitespace up until the end of string.
 * For performance reasons, this works in two stages. In the first
 * stage, we only detect if the motif is correct. The second stage is
 * only called when we know it is. In it, we go once again over the
 * message again and actually extract the data. This is done because
 * data extraction is relatively expensive and in most cases we will
 * have much more frequent mismatches than matches.
 * added 2015-04-25 rgerhards
 */
PARSER(NameValue)
	size_t i = *offs;

	/* stage one */
	while(i < strLen) {
		CHKR(parseNameValue(str, strLen, &i, NULL));
		while(i < strLen && isspace(str[i]))
			++i;
	}

	/* success, persist */
	*parsed = i - *offs;
	r = 0; /* success */

	/* stage two */
	if(value == NULL)
		goto done;

	i = *offs;
	CHKN(*value = json_object_new_object());
	while(i < strLen) {
		CHKR(parseNameValue(str, strLen, &i, *value));
		while(i < strLen && isspace(str[i]))
			++i;
	}

	/* TODO: fix mem leak if alloc json fails */

done:
	return r;
}

/**
 * Parse JSON. This parser tries to find JSON data inside a message.
 * If it finds valid JSON, it will extract it. Extra data after the
 * JSON is permitted.
 * Note: the json-c JSON parser treats whitespace after the actual
 * json to be part of the json. So in essence, any whitespace is
 * processed by this parser. We use the same semantics to keep things
 * neatly in sync. If json-c changes for some reason or we switch to
 * an alternate json lib, we probably need to be sure to keep that
 * behaviour, and probably emulate it.
 * added 2015-04-28 by rgerhards, v1.1.2
 */
PARSER(JSON)
	const size_t i = *offs;
	struct json_tokener *tokener = NULL;

	if(str[i] != '{' && str[i] != ']') {
		/* this can't be json, see RFC4627, Sect. 2
		 * see this bug in json-c:
		 * https://github.com/json-c/json-c/issues/181
		 * In any case, it's better to do this quick check,
		 * even if json-c did not have the bug because this
		 * check here is much faster than calling the parser.
		 */
		goto done;
	}

	if((tokener = json_tokener_new()) == NULL)
		goto done;

	struct json_object *const json
		= json_tokener_parse_ex(tokener, str+i, (int) (strLen - i));

	if(json == NULL)
		goto done;

	/* success, persist */
	*parsed =  (i + tokener->char_offset) - *offs;
	r = 0; /* success */

	if(value == NULL) {
		json_object_put(json);
	} else {
		*value = json;
	}

done:
	if(tokener != NULL)
		json_tokener_free(tokener);
	return r;
}


<<<<<<< HEAD
=======
/* check if a char is valid inside a name of a NameValue list
 * The set of valid characters may be extended if there is good
 * need to do so. We have selected the current set carefully, but
 * may have overlooked some cases.
 */
static inline int
isValidNameChar(const char c)
{
	return (isalnum(c)
		|| c == '.'
		|| c == '_'
		|| c == '-'
		) ? 1 : 0;
}
/* helper to NameValue parser, parses out a a single name=value pair 
 *
 * name must be alphanumeric characters, value must be non-whitespace
 * characters, if quoted than with symmetric quotes. Supported formats
 * - name=value
 * - name="value"
 * - name='value'
 * Note "name=" is valid and means a field with empty value.
 * TODO: so far, quote characters are not permitted WITHIN quoted values.
 */
static int
parseNameValue(const char *const __restrict__ str,
	const size_t strLen, 
	size_t *const __restrict__ offs,
	struct json_object *const __restrict__ valroot)
{
	int r = LN_WRONGPARSER;
	size_t i = *offs;

	const size_t iName = i;
	while(i < strLen && isValidNameChar(str[i]))
		++i;
	if(i == iName || str[i] != '=')
		goto done; /* no name at all! */

	const size_t lenName = i - iName;
	++i; /* skip '=' */

	const size_t iVal = i;
	while(i < strLen && !isspace(str[i]))
		++i;
	const size_t lenVal = i - iVal;

	/* parsing OK */
	*offs = i;
	r = 0;

	if(valroot == NULL)
		goto done;

	char *name;
	CHKN(name = malloc(lenName+1));
	memcpy(name, str+iName, lenName);
	name[lenName] = '\0';
	json_object *json;
	CHKN(json = json_object_new_string_len(str+iVal, lenVal));
	json_object_object_add(valroot, name, json);
	free(name);
done:
	return r;
}

>>>>>>> 609fbb7b
/**
 * Parse CEE syslog.
 * This essentially is a JSON parser, with additional restrictions:
 * The message must start with "@cee:" and json must immediately follow (whitespace permitted).
 * after the JSON, there must be no other non-whitespace characters.
 * In other words: the message must consist of a single JSON object,
 * only.
 * added 2015-04-28 by rgerhards, v1.1.2
 */
PARSER(CEESyslog)
	size_t i = *offs;
	struct json_tokener *tokener = NULL;
	struct json_object *json = NULL;

	if(strLen < i + 7  || /* "@cee:{}" is minimum text */
	   str[i]   != '@' ||
	   str[i+1] != 'c' ||
	   str[i+2] != 'e' ||
	   str[i+3] != 'e' ||
	   str[i+4] != ':')
	   	goto done;
	
	/* skip whitespace */
	for(i += 5 ; i < strLen && isspace(str[i]) ; ++i)
		/* just skip */;

	if(i == strLen || str[i] != '{')
		goto done;
		/* note: we do not permit arrays in CEE mode */

	if((tokener = json_tokener_new()) == NULL)
		goto done;

	json = json_tokener_parse_ex(tokener, str+i, (int) (strLen - i));

	if(json == NULL)
		goto done;

	if(i + tokener->char_offset != strLen)
		goto done;

	/* success, persist */
	*parsed =  strLen;
	r = 0; /* success */

	if(value != NULL) {
		*value = json;
		json = NULL; /* do NOT free below! */
	}

done:
	if(tokener != NULL)
		json_tokener_free(tokener);
	if(json != NULL)
		json_object_put(json);
	return r;
}<|MERGE_RESOLUTION|>--- conflicted
+++ resolved
@@ -2232,105 +2232,6 @@
 	return r;
 }
 
-/* helper to NameValue parser, parses out a a single name=value pair 
- *
- * name must be alphanumeric characters, value must be non-whitespace
- * characters, if quoted than with symmetric quotes. Supported formats
- * - name=value
- * - name="value"
- * - name='value'
- * Note "name=" is valid and means a field with empty value.
- * TODO: so far, quote characters are not permitted WITHIN quoted values.
- */
-static int
-parseNameValue(const char *const __restrict__ str,
-	const size_t strLen, 
-	size_t *const __restrict__ offs,
-	struct json_object *const __restrict__ valroot)
-{
-	int r = LN_WRONGPARSER;
-	size_t i = *offs;
-
-	const size_t iName = i;
-	while(i < strLen && isalnum(str[i]))
-		++i;
-//fprintf(stderr, "check = i %zd, iname %zd, str: '%s'/'%s'\n", i, iName, str, str+i);
-	if(i == iName || str[i] != '=')
-//{ fprintf(stderr, "no =, r=%d\n", r);
-		goto done; /* no name at all! */
-//}
-	const size_t lenName = i - iName;
-	++i; /* skip '=' */
-
-	const size_t iVal = i;
-	while(i < strLen && !isspace(str[i]))
-		++i;
-	const size_t lenVal = i - iVal;
-
-	/* parsing OK */
-	*offs = i;
-	r = 0;
-
-	if(valroot == NULL)
-		goto done;
-
-	char *name;
-	CHKN(name = malloc(lenName+1));
-	memcpy(name, str+iName, lenName);
-	name[lenName] = '\0';
-	json_object *json;
-	CHKN(json = json_object_new_string_len(str+iVal, lenVal));
-	json_object_object_add(valroot, name, json);
-	free(name);
-done:
-//fprintf(stderr, "return %d\n", r);
-	return r;
-}
-
-/**
- * Parser for name/value pairs.
- * On entry must point to alnum char. All following chars must be
- * name/value pairs delimited by whitespace up until the end of string.
- * For performance reasons, this works in two stages. In the first
- * stage, we only detect if the motif is correct. The second stage is
- * only called when we know it is. In it, we go once again over the
- * message again and actually extract the data. This is done because
- * data extraction is relatively expensive and in most cases we will
- * have much more frequent mismatches than matches.
- * added 2015-04-25 rgerhards
- */
-PARSER(NameValue)
-	size_t i = *offs;
-
-	/* stage one */
-	while(i < strLen) {
-		CHKR(parseNameValue(str, strLen, &i, NULL));
-		while(i < strLen && isspace(str[i]))
-			++i;
-	}
-
-	/* success, persist */
-	*parsed = i - *offs;
-	r = 0; /* success */
-
-	/* stage two */
-	if(value == NULL)
-		goto done;
-
-	i = *offs;
-	CHKN(*value = json_object_new_object());
-	while(i < strLen) {
-		CHKR(parseNameValue(str, strLen, &i, *value));
-		while(i < strLen && isspace(str[i]))
-			++i;
-	}
-
-	/* TODO: fix mem leak if alloc json fails */
-
-done:
-	return r;
-}
-
 /**
  * Parse JSON. This parser tries to find JSON data inside a message.
  * If it finds valid JSON, it will extract it. Extra data after the
@@ -2384,8 +2285,6 @@
 }
 
 
-<<<<<<< HEAD
-=======
 /* check if a char is valid inside a name of a NameValue list
  * The set of valid characters may be extended if there is good
  * need to do so. We have selected the current set carefully, but
@@ -2452,7 +2351,6 @@
 	return r;
 }
 
->>>>>>> 609fbb7b
 /**
  * Parse CEE syslog.
  * This essentially is a JSON parser, with additional restrictions:
@@ -2509,4 +2407,48 @@
 	if(json != NULL)
 		json_object_put(json);
 	return r;
+}
+
+/**
+ * Parser for name/value pairs.
+ * On entry must point to alnum char. All following chars must be
+ * name/value pairs delimited by whitespace up until the end of string.
+ * For performance reasons, this works in two stages. In the first
+ * stage, we only detect if the motif is correct. The second stage is
+ * only called when we know it is. In it, we go once again over the
+ * message again and actually extract the data. This is done because
+ * data extraction is relatively expensive and in most cases we will
+ * have much more frequent mismatches than matches.
+ * added 2015-04-25 rgerhards
+ */
+PARSER(NameValue)
+	size_t i = *offs;
+
+	/* stage one */
+	while(i < strLen) {
+		CHKR(parseNameValue(str, strLen, &i, NULL));
+		while(i < strLen && isspace(str[i]))
+			++i;
+	}
+
+	/* success, persist */
+	*parsed = i - *offs;
+	r = 0; /* success */
+
+	/* stage two */
+	if(value == NULL)
+		goto done;
+
+	i = *offs;
+	CHKN(*value = json_object_new_object());
+	while(i < strLen) {
+		CHKR(parseNameValue(str, strLen, &i, *value));
+		while(i < strLen && isspace(str[i]))
+			++i;
+	}
+
+	/* TODO: fix mem leak if alloc json fails */
+
+done:
+	return r;
 }