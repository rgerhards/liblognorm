--- conflicted
+++ resolved
@@ -2938,24 +2938,18 @@
 	size_t i = *offs;
 	size_t iName, lenName;
 	size_t iValue, lenValue;
-<<<<<<< HEAD
 	int foundFields = 0;
-=======
->>>>>>> ff4ce773
 
 	while(i < strLen) {
 		while(i < strLen && str[i] == ' ') /* skip leading SP */
 			++i;
-<<<<<<< HEAD
 		if(i == strLen) { /* OK if just trailing space */
 			if(foundFields == 0)
 				FAIL(LN_WRONGPARSER);
-		break; /* we are done with the loop, all processed */
+			break; /* we are done with the loop, all processed */
 		} else {
 			++foundFields;
 		}
-=======
->>>>>>> ff4ce773
 		iName = i;
 		/* TODO: do a stricter check? ... but we don't have a spec */
 		while(i < strLen && str[i] != ':') {
