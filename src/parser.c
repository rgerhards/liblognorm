--- conflicted
+++ resolved
@@ -478,7 +478,6 @@
 
 
 /**
-<<<<<<< HEAD
  * Parse everything up to a specific string.
  * swisskid, 2015-01-21
  */
@@ -487,20 +486,9 @@
 	const char *toFind;
 	size_t i, j, k, m;
 	int chkstr;
-=======
- * Parse a alphabetic word.
- * A alpha word is composed of characters for which isalpha returns true.
- * The parser fails if there is no alpha character at all.
- */
-BEGINParser(Alpha)
-	const char *c;
-	size_t i;
->>>>>>> 6ce2c175
-
-	assert(str != NULL);
-	assert(offs != NULL);
-	assert(parsed != NULL);
-<<<<<<< HEAD
+	assert(str != NULL);
+	assert(offs != NULL);
+	assert(parsed != NULL);
 	assert(ed != NULL);
 	k = es_strlen(ed) - 1;
 	toFind = es_str2cstr(ed, NULL);
@@ -529,7 +517,23 @@
 		r = LN_WRONGPARSER;
 		goto fail;
 	} 
-=======
+
+	/* success, persist */
+	*parsed = i - *offs;
+
+ENDParser
+/**
+ * Parse a alphabetic word.
+ * A alpha word is composed of characters for which isalpha returns true.
+ * The parser fails if there is no alpha character at all.
+ */
+BEGINParser(Alpha)
+	const char *c;
+	size_t i;
+
+	assert(str != NULL);
+	assert(offs != NULL);
+	assert(parsed != NULL);
 	c = str;
 	i = *offs;
 
@@ -540,7 +544,6 @@
 	if(i == *offs) {
 		goto fail;
 	}
->>>>>>> 6ce2c175
 
 	/* success, persist */
 	*parsed = i - *offs;
