--- conflicted
+++ resolved
@@ -82,14 +82,9 @@
  *           not successfully parse (but all went well otherwise) and something
  *           else in case of an error.
  */
-<<<<<<< HEAD
-#define BEGINParser(ParserName) \
-int ln_parse##ParserName(const char *const str, const size_t strLen, size_t *const offs, \
-=======
 #define PARSER(ParserName) \
 int ln_parse##ParserName(const char *const str, const size_t strLen, \
 	size_t *const offs,       \
->>>>>>> 39123f78
 	__attribute__((unused)) const ln_fieldList_t *node,  \
 	size_t *parsed,                                      \
 	__attribute__((unused)) struct json_object **value) \
@@ -514,15 +509,11 @@
 
 	/* we had success, so update parse pointer */
 	*parsed = orglen - len;
-<<<<<<< HEAD
-ENDParser
-=======
-
-	r = 0; /* success */
-done:
-	return r;
-}
->>>>>>> 39123f78
+
+	r = 0; /* success */
+done:
+	return r;
+}
 
 
 /**
@@ -612,15 +603,11 @@
 	
 	/* success, persist */
 	*parsed = i - *offs;
-<<<<<<< HEAD
-ENDParser
-=======
-
-	r = 0; /* success */
-done:
-	return r;
-}
->>>>>>> 39123f78
+
+	r = 0; /* success */
+done:
+	return r;
+}
 
 
 /**
@@ -1985,67 +1972,6 @@
 }
 
 /**
- * Parse a Cisco interface spec. A sample for such a spec is:
- *   outside:176.97.252.102/50349
- * right now, we interpret this as
- * - non-whitespace
- * - colon
- * - IP Address
- * - Slash
- * - port
- * We also optionally support a user name, enclosed in parenthesis,
- * immediately after the port.
- * Note that this parser does not yet extract the individual parts
- * due to the restrictions in current liblognorm. This is planned for
- * after a general algorithm overhaul.
- * In order to match, this syntax must start on a non-whitespace char
- * other than colon.
- */
-BEGINParser(CiscoInterfaceSpec)
-	const char *c;
-	size_t i;
-	size_t localParsed;
-
-	assert(str != NULL);
-	assert(offs != NULL);
-	assert(parsed != NULL);
-	c = str;
-	i = *offs;
-
-	if(c[i] == ':' || isspace(c[i])) goto fail;
-
-	while(i < strLen) {
-		if(isspace(c[i])) goto fail;
-		if(c[i] == ':')
-			break;
-		++i;
-	}
-	if(i == strLen) goto fail;
-	++i; /* skip over colon */
-
-	/* we now utilize our other parser helpers */
-	if(ln_parseIPv4(str, strLen, &i, node, &localParsed, NULL) != 0) goto fail;
-	i += localParsed;
-	if(i == strLen || c[i] != '/') goto fail;
-	++i; /* skip slash */
-	if(ln_parseNumber(str, strLen, &i, node, &localParsed, NULL) != 0) goto fail;
-	i += localParsed;
-	if(i == strLen) goto success;
-
-	/* check optional part */
-	if(c[i] != '(' && !isspace(c[i])) goto fail;
-	size_t iTmp = i + 1;
-	while(iTmp < strLen && !isspace(c[iTmp]) && c[iTmp] != ')')
-		++iTmp; /* just scan */
-
-	if(iTmp < strLen && c[iTmp] == ')')
-		i = iTmp + 1; /* we have a match, so use new index */
-
-success: /* success, persist */
-	*parsed = i - *offs;
-ENDParser
-
-/**
  * Parse a duration. A duration is similar to a timestamp, except that
  * it tells about time elapsed. As such, hours can be larger than 23
  * and hours may also be specified by a single digit (this, for example,
@@ -2240,8 +2166,10 @@
 	/* if we reach this point, we found a valid IP address */
 	*parsed = i - *offs;
 
-<<<<<<< HEAD
-ENDParser
+	r = 0; /* success */
+done:
+	return r;
+}
 
 /* helper to NameValue parser, parses out a a single name=value pair 
  *
@@ -2310,7 +2238,7 @@
  * have much more frequent mismatches than matches.
  * added 2015-04-25 rgerhards
  */
-BEGINParser(NameValue)
+PARSER(NameValue)
 	size_t i = *offs;
 
 	/* stage one */
@@ -2336,10 +2264,7 @@
 	*parsed = i - *offs;
 
 	/* TODO: fix mem leak if alloc json fails */
-ENDParser
-=======
-	r = 0; /* success */
-done:
-	return r;
-}
->>>>>>> 39123f78
+	r = 0; /* success */
+done:
+	return r;
+}