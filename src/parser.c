/*
 * liblognorm - a fast samples-based log normalization library
 * Copyright 2010-2015 by Rainer Gerhards and Adiscon GmbH.
 *
 * Modified by Pavel Levshin (pavel@levshin.spb.ru) in 2013
 *
 * This file is part of liblognorm.
 *
 * This library is free software; you can redistribute it and/or
 * modify it under the terms of the GNU Lesser General Public
 * License as published by the Free Software Foundation; either
 * version 2.1 of the License, or (at your option) any later version.
 *
 * This library is distributed in the hope that it will be useful,
 * but WITHOUT ANY WARRANTY; without even the implied warranty of
 * MERCHANTABILITY or FITNESS FOR A PARTICULAR PURPOSE.  See the GNU
 * Lesser General Public License for more details.
 *
 * You should have received a copy of the GNU Lesser General Public
 * License along with this library; if not, write to the Free Software
 * Foundation, Inc., 51 Franklin Street, Fifth Floor, Boston, MA  02110-1301  USA
 *
 * A copy of the LGPL v2.1 can be found in the file "COPYING" in this distribution.
 */
#include "config.h"
#include <stdlib.h>
#include <stdio.h>
#include <stdarg.h>
#include <assert.h>
#include <ctype.h>
#include <string.h>

#include "json_compatibility.h"
#include "liblognorm.h"
#include "lognorm.h"
#include "internal.h"
#include "parser.h"
#include "samp.h"

#ifdef FEATURE_REGEXP
#include <pcre.h>
#include <errno.h>			
#endif

/* some helpers */
static inline int
hParseInt(const unsigned char **buf, size_t *lenBuf)
{
	const unsigned char *p = *buf;
	size_t len = *lenBuf;
	int i = 0;

	while(len > 0 && isdigit(*p)) {
		i = i * 10 + *p - '0';
		++p;
		--len;
	}

	*buf = p;
	*lenBuf = len;
	return i;
}

/* parsers for the primitive types
 *
 * All parsers receive 
 *
 * @param[in] str the to-be-parsed string
 * @param[in] strLen length of the to-be-parsed string
 * @param[in] offs an offset into the string
 * @param[in] node fieldlist with additional data; for simple
 *            parsers, this sets variable "ed", which just is
 *            string data.
 * @param[out] parsed bytes
 * @param[out] value ptr to json object containing parsed data
 *             (can be unused, but if used *value MUST be NULL on entry)
 *
 * They will try to parse out "their" object from the string. If they
 * succeed, they:
 *
 * return 0 on success and LN_WRONGPARSER if this parser could
 *           not successfully parse (but all went well otherwise) and something
 *           else in case of an error.
 */
#define PARSER(ParserName) \
int ln_parse##ParserName(const char *const str, const size_t strLen, \
	size_t *const offs,       \
	__attribute__((unused)) const ln_fieldList_t *node,  \
	size_t *parsed,                                      \
	__attribute__((unused)) struct json_object **value) \
{ \
	int r = LN_WRONGPARSER; \
	__attribute__((unused)) es_str_t *ed = (node == NULL) ? NULL : node->data;  \
	*parsed = 0;

#define FAILParser \
	goto parserdone; /* suppress warnings */ \
parserdone: \
	r = 0; \
	goto done; /* suppress warnings */ \
done: 

#define ENDFailParser \
	return r; \
}


/**
 * Utilities to allow constructors of complex parser's to
 *  easily process field-declaration arguments.
 */
#define FIELD_ARG_SEPERATOR ":"
#define MAX_FIELD_ARGS 10

struct pcons_args_s {
	int argc;
	char *argv[MAX_FIELD_ARGS];
};

typedef struct pcons_args_s pcons_args_t;

static void free_pcons_args(pcons_args_t** dat_p) {
	pcons_args_t *dat = *dat_p;
	while((--(dat->argc)) >= 0) {
		if (dat->argv[dat->argc] != NULL) free(dat->argv[dat->argc]);
	}
	free(dat);
	*dat_p = NULL;
}

static pcons_args_t* pcons_args(es_str_t *args, int expected_argc) {
	pcons_args_t *dat = NULL;
	char* orig_str = NULL;
	if ((dat = malloc(sizeof(pcons_args_t))) == NULL) goto fail;
	dat->argc = 0;
	if (args != NULL) {
		orig_str = es_str2cstr(args, NULL);
		char *str = orig_str;
		while (dat->argc < MAX_FIELD_ARGS) {
			int i = dat->argc++;
			char *next = (dat->argc == expected_argc) ? NULL : strstr(str, FIELD_ARG_SEPERATOR);
			if (next == NULL) {
				if ((dat->argv[i] = strdup(str)) == NULL) goto fail;
				break;
			} else {
				if ((dat->argv[i] = strndup(str, next - str)) == NULL) goto fail;
				next++;
			}
			str = next;
		}
	}
	goto done;
fail:
	if (dat != NULL) free_pcons_args(&dat);
done:
	if (orig_str != NULL) free(orig_str);
	return dat;
}

static const char* pcons_arg(pcons_args_t *dat, int i, const char* dflt_val) {
	if (i >= dat->argc) return dflt_val;
	return dat->argv[i];
}

static char* pcons_arg_copy(pcons_args_t *dat, int i, const char* dflt_val) {
	const char *str = pcons_arg(dat, i, dflt_val);
	return (str == NULL) ? NULL : strdup(str);
}

static void pcons_unescape_arg(pcons_args_t *dat, int i) {
	char *arg = (char*) pcons_arg(dat, i, NULL);
	es_str_t *str = NULL;
	if (arg != NULL) {
		str = es_newStrFromCStr(arg, strlen(arg));
		if (str != NULL) {
			es_unescapeStr(str);
			free(arg);
			dat->argv[i] = es_str2cstr(str, NULL);
			es_deleteStr(str);
		}
	}
}

/**
 * Parse a TIMESTAMP as specified in RFC5424 (subset of RFC3339).
 */
PARSER(RFC5424Date)
	const unsigned char *pszTS;
	/* variables to temporarily hold time information while we parse */
	__attribute__((unused)) int year;
	int month;
	int day;
	int hour; /* 24 hour clock */
	int minute;
	int second;
	__attribute__((unused)) int secfrac;	/* fractional seconds (must be 32 bit!) */
	__attribute__((unused)) int secfracPrecision;
	__attribute__((unused)) char OffsetMode;	/* UTC offset + or - */
	char OffsetHour;	/* UTC offset in hours */
	int OffsetMinute;	/* UTC offset in minutes */
	size_t len;
	size_t orglen;
	/* end variables to temporarily hold time information while we parse */

	pszTS = (unsigned char*) str + *offs;
	len = orglen = strLen - *offs;

	year = hParseInt(&pszTS, &len);

	/* We take the liberty to accept slightly malformed timestamps e.g. in 
	 * the format of 2003-9-1T1:0:0.  */
	if(len == 0 || *pszTS++ != '-') goto done;
	--len;
	month = hParseInt(&pszTS, &len);
	if(month < 1 || month > 12) goto done;

	if(len == 0 || *pszTS++ != '-')
		goto done;
	--len;
	day = hParseInt(&pszTS, &len);
	if(day < 1 || day > 31) goto done;

	if(len == 0 || *pszTS++ != 'T') goto done;
	--len;

	hour = hParseInt(&pszTS, &len);
	if(hour < 0 || hour > 23) goto done;

	if(len == 0 || *pszTS++ != ':')
		goto done;
	--len;
	minute = hParseInt(&pszTS, &len);
	if(minute < 0 || minute > 59) goto done;

	if(len == 0 || *pszTS++ != ':') goto done;
	--len;
	second = hParseInt(&pszTS, &len);
	if(second < 0 || second > 60) goto done;

	/* Now let's see if we have secfrac */
	if(len > 0 && *pszTS == '.') {
		--len;
		const unsigned char *pszStart = ++pszTS;
		secfrac = hParseInt(&pszTS, &len);
		secfracPrecision = (int) (pszTS - pszStart);
	} else {
		secfracPrecision = 0;
		secfrac = 0;
	}

	/* check the timezone */
	if(len == 0) goto done;

	if(*pszTS == 'Z') {
		--len;
		pszTS++; /* eat Z */
		OffsetMode = 'Z';
		OffsetHour = 0;
		OffsetMinute = 0;
	} else if((*pszTS == '+') || (*pszTS == '-')) {
		OffsetMode = *pszTS;
		--len;
		pszTS++;

		OffsetHour = hParseInt(&pszTS, &len);
		if(OffsetHour < 0 || OffsetHour > 23)
			goto done;

		if(len == 0 || *pszTS++ != ':')
			goto done;
		--len;
		OffsetMinute = hParseInt(&pszTS, &len);
		if(OffsetMinute < 0 || OffsetMinute > 59)
			goto done;
	} else {
		/* there MUST be TZ information */
		goto done;
	}

	if(len > 0) {
		if(*pszTS != ' ') /* if it is not a space, it can not be a "good" time */
			goto done;
	}

	/* we had success, so update parse pointer */
	*parsed = orglen - len;

	r = 0; /* success */
done:
	return r;
}


/**
 * Parse a RFC3164 Date.
 */
PARSER(RFC3164Date)
	const unsigned char *p;
	size_t len, orglen;
	/* variables to temporarily hold time information while we parse */
	__attribute__((unused)) int month;
	int day;
#if 0 /* TODO: why does this still exist? */
	int year = 0; /* 0 means no year provided */
#endif
	int hour; /* 24 hour clock */
	int minute;
	int second;

	p = (unsigned char*) str + *offs;
	orglen = len = strLen - *offs;
	/* If we look at the month (Jan, Feb, Mar, Apr, May, Jun, Jul, Aug, Sep, Oct, Nov, Dec),
	 * we may see the following character sequences occur:
	 *
	 * J(an/u(n/l)), Feb, Ma(r/y), A(pr/ug), Sep, Oct, Nov, Dec
	 *
	 * We will use this for parsing, as it probably is the
	 * fastest way to parse it.
	 */
	if(len < 3)
		goto done;

	switch(*p++)
	{
	case 'j':
	case 'J':
		if(*p == 'a' || *p == 'A') {
			++p;
			if(*p == 'n' || *p == 'N') {
				++p;
				month = 1;
			} else
				goto done;
		} else if(*p == 'u' || *p == 'U') {
			++p;
			if(*p == 'n' || *p == 'N') {
				++p;
				month = 6;
			} else if(*p == 'l' || *p == 'L') {
				++p;
				month = 7;
			} else
				goto done;
		} else
			goto done;
		break;
	case 'f':
	case 'F':
		if(*p == 'e' || *p == 'E') {
			++p;
			if(*p == 'b' || *p == 'B') {
				++p;
				month = 2;
			} else
				goto done;
		} else
			goto done;
		break;
	case 'm':
	case 'M':
		if(*p == 'a' || *p == 'A') {
			++p;
			if(*p == 'r' || *p == 'R') {
				++p;
				month = 3;
			} else if(*p == 'y' || *p == 'Y') {
				++p;
				month = 5;
			} else
				goto done;
		} else
			goto done;
		break;
	case 'a':
	case 'A':
		if(*p == 'p' || *p == 'P') {
			++p;
			if(*p == 'r' || *p == 'R') {
				++p;
				month = 4;
			} else
				goto done;
		} else if(*p == 'u' || *p == 'U') {
			++p;
			if(*p == 'g' || *p == 'G') {
				++p;
				month = 8;
			} else
				goto done;
		} else
			goto done;
		break;
	case 's':
	case 'S':
		if(*p == 'e' || *p == 'E') {
			++p;
			if(*p == 'p' || *p == 'P') {
				++p;
				month = 9;
			} else
				goto done;
		} else
			goto done;
		break;
	case 'o':
	case 'O':
		if(*p == 'c' || *p == 'C') {
			++p;
			if(*p == 't' || *p == 'T') {
				++p;
				month = 10;
			} else
				goto done;
		} else
			goto done;
		break;
	case 'n':
	case 'N':
		if(*p == 'o' || *p == 'O') {

			++p;
			if(*p == 'v' || *p == 'V') {
				++p;
				month = 11;
			} else
				goto done;
		} else
			goto done;
		break;
	case 'd':
	case 'D':
		if(*p == 'e' || *p == 'E') {
			++p;
			if(*p == 'c' || *p == 'C') {
				++p;
				month = 12;
			} else
				goto done;
		} else
			goto done;
		break;
	default:
		goto done;
	}

	len -= 3;
	
	/* done month */

	if(len == 0 || *p++ != ' ')
		goto done;
	--len;

	/* we accept a slightly malformed timestamp with one-digit days. */
	if(*p == ' ') {
		--len;
		++p;
	}

	day = hParseInt(&p, &len);
	if(day < 1 || day > 31)
		goto done;

	if(len == 0 || *p++ != ' ')
		goto done;
	--len;

	/* time part */
	hour = hParseInt(&p, &len);
	if(hour > 1970 && hour < 2100) {
		/* if so, we assume this actually is a year. This is a format found
		 * e.g. in Cisco devices.
		 *
		year = hour;
		*/

		/* re-query the hour, this time it must be valid */
		if(len == 0 || *p++ != ' ')
			goto done;
		--len;
		hour = hParseInt(&p, &len);
	}

	if(hour < 0 || hour > 23)
		goto done;

	if(len == 0 || *p++ != ':')
		goto done;
	--len;
	minute = hParseInt(&p, &len);
	if(minute < 0 || minute > 59)
		goto done;

	if(len == 0 || *p++ != ':')
		goto done;
	--len;
	second = hParseInt(&p, &len);
	if(second < 0 || second > 60)
		goto done;

	/* we provide support for an extra ":" after the date. While this is an
	 * invalid format, it occurs frequently enough (e.g. with Cisco devices)
	 * to permit it as a valid case. -- rgerhards, 2008-09-12
	 */
	if(len > 0 && *p == ':') {
		++p; /* just skip past it */
		--len;
	}

	/* we had success, so update parse pointer */
	*parsed = orglen - len;

	r = 0; /* success */
done:
	return r;
}


/**
 * Parse a Number.
 * Note that a number is an abstracted concept. We always represent it
 * as 64 bits (but may later change our mind if performance dictates so).
 */
PARSER(Number)
	const char *c;
	size_t i;

	assert(str != NULL);
	assert(offs != NULL);
	assert(parsed != NULL);
	c = str;

	for (i = *offs; i < strLen && isdigit(c[i]); i++);
	if (i == *offs)
		goto done;
	
	/* success, persist */
	*parsed = i - *offs;

	r = 0; /* success */
done:
	return r;
}

/**
 * Parse a Real-number in floating-pt form.
 */
PARSER(Float)
	const char *c;
	size_t i;

	assert(str != NULL);
	assert(offs != NULL);
	assert(parsed != NULL);
	c = str;

	int seen_point = 0;

	i = *offs;

	if (c[i] == '-') i++; 

	for (; i < strLen; i++) {
		if (c[i] == '.') {
			if (seen_point != 0) break;
			seen_point = 1;
		} else if (! isdigit(c[i])) {
			break;
		} 
	}
	if (i == *offs)
		goto done;
		
	/* success, persist */
	*parsed = i - *offs;
	r = 0; /* success */
done:
	return r;
}


/**
 * Parse a hex Number.
 * A hex number begins with 0x and contains only hex digits until the terminating
 * whitespace. Note that if a non-hex character is deteced inside the number string,
 * this is NOT considered to be a number.
 */
PARSER(HexNumber)
	const char *c;
	size_t i = *offs;

	assert(str != NULL);
	assert(offs != NULL);
	assert(parsed != NULL);
	c = str;

	if(c[i] != '0' || c[i+1] != 'x')
		goto done;

	for (i += 2 ; i < strLen && isxdigit(c[i]); i++);
	if (i == *offs || !isspace(c[i]))
		goto done;
	
	/* success, persist */
	*parsed = i - *offs;

	r = 0; /* success */
done:
	return r;
}


/**
 * Parse a kernel timestamp.
 * This is a fixed format, see
 * https://git.kernel.org/cgit/linux/kernel/git/torvalds/linux.git/tree/kernel/printk/printk.c?id=refs/tags/v4.0#n1011
 * This is the code that generates it:
 * sprintf(buf, "[%5lu.%06lu] ",  (unsigned long)ts, rem_nsec / 1000);
 * We accept up to 12 digits for ts, everything above that for sure is
 * no timestamp.
 */
#define LEN_KERNEL_TIMESTAMP 14
PARSER(KernelTimestamp)
	const char *c;
	size_t i;

	assert(str != NULL);
	assert(offs != NULL);
	assert(parsed != NULL);
	c = str;

	i = *offs;
	if(c[i] != '[' || i+LEN_KERNEL_TIMESTAMP > strLen
	   || !isdigit(c[i+1])
	   || !isdigit(c[i+2])
	   || !isdigit(c[i+3])
	   || !isdigit(c[i+4])
	   || !isdigit(c[i+5])
	   )
		goto done;
	i += 6;
	for(int j = 0 ; j < 7 && i < strLen && isdigit(c[i]) ; )
		++i, ++j;	/* just scan */

	if(i >= strLen || c[i] != '.')
		goto done;

	++i; /* skip over '.' */

	if( i+7 > strLen
	   || !isdigit(c[i+0])
	   || !isdigit(c[i+1])
	   || !isdigit(c[i+2])
	   || !isdigit(c[i+3])
	   || !isdigit(c[i+4])
	   || !isdigit(c[i+5])
	   || c[i+6] != ']'
	   )
		goto done;
	i += 7;

	/* success, persist */
	*parsed = i - *offs;
	r = 0; /* success */
done:
	return r;
}

/**
 * Parse whitespace.
 * This parses all whitespace until the first non-whitespace character
 * is found. This is primarily a tool to skip to the next "word" if
 * the exact number of whitspace characters (and type of whitespace)
 * is not known. The current parsing position MUST be on a whitspace,
 * else the parser does not match.
 * This parser is also a forward-compatibility tool for the upcoming
 * slsa (simple log structure analyser) tool.
 */
PARSER(Whitespace)
	const char *c;
	size_t i = *offs;

	assert(str != NULL);
	assert(offs != NULL);
	assert(parsed != NULL);
	c = str;

	if(!isspace(c[i]))
		goto done;

	for (i++ ; i < strLen && isspace(c[i]); i++);
	/* success, persist */
	*parsed = i - *offs;
	r = 0; /* success */
done:
	return r;
}


/**
 * Parse a word.
 * A word is a SP-delimited entity. The parser always works, except if
 * the offset is position on a space upon entry.
 */
PARSER(Word)
	const char *c;
	size_t i;

	assert(str != NULL);
	assert(offs != NULL);
	assert(parsed != NULL);
	c = str;
	i = *offs;

	/* search end of word */
	while(i < strLen && c[i] != ' ') 
		i++;

	if(i == *offs)
		goto done;

	/* success, persist */
	*parsed = i - *offs;

	r = 0; /* success */
done:
	return r;
}


/**
 * Parse everything up to a specific string.
 * swisskid, 2015-01-21
 */
PARSER(StringTo)
	const char *c;
	const char *toFind;
	size_t i, j, k, m;
	int chkstr;
	assert(str != NULL);
	assert(offs != NULL);
	assert(parsed != NULL);
	assert(ed != NULL);
	k = es_strlen(ed) - 1;
	toFind = es_str2cstr(ed, NULL);
	c = str;
	i = *offs;
	chkstr = 0;

	/* Total hunt for letter */
	while(chkstr == 0 && i < strLen ) {
	    i++;
	    if(c[i] == toFind[0]) {
		/* Found the first letter, now find the rest of the string */
		j = 0;
		m = i;
		while(m < strLen && j < k ) {
		    m++;
		    j++;
		    if(c[m] != toFind[j])
			break;
		    if (j == k) 
			chkstr = 1;
		}
	    }
	}
	if(i == *offs || i == strLen || c[i] != toFind[0])
		goto done;

	/* success, persist */
	*parsed = i - *offs;

	r = 0; /* success */
done:
	return r;
}

/**
 * Parse a alphabetic word.
 * A alpha word is composed of characters for which isalpha returns true.
 * The parser dones if there is no alpha character at all.
 */
PARSER(Alpha)
	const char *c;
	size_t i;

	assert(str != NULL);
	assert(offs != NULL);
	assert(parsed != NULL);
	c = str;
	i = *offs;

	/* search end of word */
	while(i < strLen && isalpha(c[i])) 
		i++;

	if(i == *offs) {
		goto done;
	}

	/* success, persist */
	*parsed = i - *offs;
	r = 0; /* success */
done:
	return r;
}


/**
 * Parse everything up to a specific character.
 * The character must be the only char inside extra data passed to the parser.
 * It is a program error if strlen(ed) != 1. It is considered a format error if
 * a) the to-be-parsed buffer is already positioned on the terminator character
 * b) there is no terminator until the end of the buffer
 * In those cases, the parsers declares itself as not being successful, in all
 * other cases a string is extracted.
 */
PARSER(CharTo)
	const char *c;
	unsigned char cTerm;
	size_t i;

	assert(str != NULL);
	assert(offs != NULL);
	assert(parsed != NULL);
	assert(es_strlen(ed) == 1);
	cTerm = *(es_getBufAddr(ed));
	c = str;
	i = *offs;

	/* search end of word */
	while(i < strLen && c[i] != cTerm) 
		i++;

	if(i == *offs || i == strLen || c[i] != cTerm)
		goto done;

	/* success, persist */
	*parsed = i - *offs;

	r = 0; /* success */
done:
	return r;
}


/**
 * Parse everything up to a specific character, or up to the end of string.
 * The character must be the only char inside extra data passed to the parser.
 * It is a program error if strlen(ed) != 1.
 * This parser always returns success.
 * By nature of the parser, it is required that end of string or the separator
 * follows this field in rule.
 */
PARSER(CharSeparated)
	const char *c;
	unsigned char cTerm;
	size_t i;

	assert(str != NULL);
	assert(offs != NULL);
	assert(parsed != NULL);
	assert(es_strlen(ed) == 1);
	cTerm = *(es_getBufAddr(ed));
	c = str;
	i = *offs;

	/* search end of word */
	while(i < strLen && c[i] != cTerm) 
		i++;

	/* success, persist */
	*parsed = i - *offs;

	r = 0; /* success */
	return r;
}

/**
 * Parse yet-to-be-matched portion of string by re-applying
 * top-level rules again. 
 */
#define DEFAULT_REMAINING_FIELD_NAME "tail"

struct recursive_parser_data_s {
	ln_ctx ctx;
	char* remaining_field;
	int free_ctx;
};

PARSER(Recursive)
	assert(str != NULL);
	assert(offs != NULL);
	assert(parsed != NULL);

	struct recursive_parser_data_s* pData = (struct recursive_parser_data_s*) node->parser_data;

	if (pData != NULL) {
		int remaining_len = strLen - *offs;
		const char *remaining_str = str + *offs;
		json_object *unparsed = NULL;
		CHKN(*value = json_object_new_object());

		ln_normalize(pData->ctx, remaining_str, remaining_len, value);

		if (json_object_object_get_ex(*value, UNPARSED_DATA_KEY, &unparsed)) {
			json_object_put(*value);
			*value = NULL;
			*parsed = 0;
		} else if (pData->remaining_field != NULL && json_object_object_get_ex(*value, pData->remaining_field, &unparsed)) {
			*parsed = strLen - *offs - json_object_get_string_len(unparsed);
			json_object_object_del(*value, pData->remaining_field);
		} else {
			*parsed = strLen - *offs;
		}
	}
	r = 0; /* success */
done:
	return r;
}

typedef ln_ctx (ctx_constructor)(ln_ctx, pcons_args_t*, const char*);

static void*
_recursive_parser_data_constructor(ln_fieldList_t *node,
	ln_ctx ctx,
	int no_of_args,
	int remaining_field_arg_idx,
	int free_ctx, ctx_constructor *fn)
{
	int r = LN_BADCONFIG;
	char* name = NULL;
	struct recursive_parser_data_s *pData = NULL;
	pcons_args_t *args = NULL;
	CHKN(name = es_str2cstr(node->name, NULL));
	CHKN(pData = calloc(1, sizeof(struct recursive_parser_data_s)));
	pData->free_ctx = free_ctx;
	pData->remaining_field = NULL;
	CHKN(args = pcons_args(node->raw_data, no_of_args));
	CHKN(pData->ctx = fn(ctx, args, name));
	CHKN(pData->remaining_field = pcons_arg_copy(args, remaining_field_arg_idx, DEFAULT_REMAINING_FIELD_NAME));
	r = 0;
done:
	if (r != 0) {
		if (name == NULL) ln_dbgprintf(ctx, "couldn't allocate memory for recursive/descent field name");
		else if (pData == NULL) ln_dbgprintf(ctx, "couldn't allocate memory for parser-data for field: %s", name);
		else if (args == NULL) ln_dbgprintf(ctx, "couldn't allocate memory for argument-parsing for field: %s", name);
		else if (pData->ctx == NULL) ln_dbgprintf(ctx, "recursive/descent normalizer context creation doneed for field: %s", name);
		else if (pData->remaining_field == NULL) ln_dbgprintf(ctx, "couldn't allocate memory for remaining-field name for "
															  "recursive/descent field: %s", name);

		recursive_parser_data_destructor((void**) &pData);
	}
	free(name);
	free_pcons_args(&args);
	return pData;
}

static ln_ctx identity_recursive_parse_ctx_constructor(ln_ctx parent_ctx,
													   __attribute__((unused)) pcons_args_t* args,
													   __attribute__((unused)) const char* field_name) {
	return parent_ctx;
}

void* recursive_parser_data_constructor(ln_fieldList_t *node, ln_ctx ctx) {
	return _recursive_parser_data_constructor(node, ctx, 1, 0, 0, identity_recursive_parse_ctx_constructor);
}

static ln_ctx child_recursive_parse_ctx_constructor(ln_ctx parent_ctx, pcons_args_t* args, const char* field_name) {
	int r = LN_BADCONFIG;
	const char* rb = NULL;
	ln_ctx ctx = NULL;
	pcons_unescape_arg(args, 0);
	CHKN(rb = pcons_arg(args, 0, NULL));
	CHKN(ctx = ln_inherittedCtx(parent_ctx));
	CHKR(ln_loadSamples(ctx, rb));
done:
	if (r != 0) {
		if (rb == NULL) ln_dbgprintf(parent_ctx, "file-name for descent rulebase not provided for field: %s", field_name);
		else if (ctx == NULL) ln_dbgprintf(parent_ctx, "couldn't allocate memory to create descent-field normalizer context "
										   "for field: %s", field_name);
		else ln_dbgprintf(parent_ctx, "couldn't load samples into descent context for field: %s", field_name);
		if (ctx != NULL) ln_exitCtx(ctx);
		ctx = NULL;
	}
	return ctx;
}

void* descent_parser_data_constructor(ln_fieldList_t *node, ln_ctx ctx) {
	return _recursive_parser_data_constructor(node, ctx, 2, 1, 1, child_recursive_parse_ctx_constructor);
}

void recursive_parser_data_destructor(void** dataPtr) {
	if (*dataPtr != NULL) {
		struct recursive_parser_data_s *pData = (struct recursive_parser_data_s*) *dataPtr;
		if (pData->free_ctx && pData->ctx != NULL) {
			ln_exitCtx(pData->ctx);
			pData->ctx = NULL;
		}
		if (pData->remaining_field != NULL) free(pData->remaining_field);
		free(pData);
		*dataPtr = NULL;
	}
};

/**
 * Parse string tokenized by given char-sequence
 * The sequence may appear 0 or more times, but zero times means 1 token.
 * NOTE: its not 0 tokens, but 1 token.
 *
 * The token found is parsed according to the field-type provided after
 *  tokenizer char-seq.
 */
#define DEFAULT_MATCHED_FIELD_NAME "default"

struct tokenized_parser_data_s {
	es_str_t *tok_str;
	ln_ctx ctx;
	char *remaining_field;
	int use_default_field;
	int free_ctx;
};

typedef struct tokenized_parser_data_s tokenized_parser_data_t;

PARSER(Tokenized)
	assert(str != NULL);
	assert(offs != NULL);
	assert(parsed != NULL);

	tokenized_parser_data_t *pData = (tokenized_parser_data_t*) node->parser_data;

	if (pData != NULL ) {
		json_object *json_p = NULL;
		if (pData->use_default_field) CHKN(json_p = json_object_new_object());
		json_object *matches = NULL;
		CHKN(matches = json_object_new_array());

		int remaining_len = strLen - *offs;
		const char *remaining_str = str + *offs;
		json_object *remaining = NULL;
		json_object *match = NULL;

		while (remaining_len > 0) {
			if (! pData->use_default_field) {
				json_object_put(json_p);
				json_p = json_object_new_object();
			} /*TODO: handle null condition gracefully*/

			ln_normalize(pData->ctx, remaining_str, remaining_len, &json_p);

			if (remaining) json_object_put(remaining);

			if (pData->use_default_field && json_object_object_get_ex(json_p, DEFAULT_MATCHED_FIELD_NAME, &match)) {
				json_object_array_add(matches, json_object_get(match));
			} else if (! (pData->use_default_field || json_object_object_get_ex(json_p, UNPARSED_DATA_KEY, &match))) {
				json_object_array_add(matches, json_object_get(json_p));
			} else {
				if (json_object_array_length(matches) > 0) {
					remaining_len += es_strlen(pData->tok_str);
					break;
				} else {
					json_object_put(json_p);
					json_object_put(matches);
					FAIL(LN_WRONGPARSER);
				}
			}

			if (json_object_object_get_ex(json_p, pData->remaining_field, &remaining)) {
				remaining_len = json_object_get_string_len(remaining);
				if (remaining_len > 0) {
					remaining_str = json_object_get_string(json_object_get(remaining));
					json_object_object_del(json_p, pData->remaining_field);
					if (es_strbufcmp(pData->tok_str, (const unsigned char *)remaining_str, es_strlen(pData->tok_str))) {
						json_object_put(remaining);
						break;
					} else {
						remaining_str += es_strlen(pData->tok_str);
						remaining_len -= es_strlen(pData->tok_str);
					}
				}
			} else {
				remaining_len = 0;
				break;
			}

			if (pData->use_default_field) json_object_object_del(json_p, DEFAULT_MATCHED_FIELD_NAME);
		}
		json_object_put(json_p);

		/* success, persist */
		*parsed = (strLen - *offs) - remaining_len;
		*value =  matches;
	} else {
		FAIL(LN_BADPARSERSTATE);
	}

	r = 0; /* success */
done:
	return r;
}

void tokenized_parser_data_destructor(void** dataPtr) {
	tokenized_parser_data_t *data = (tokenized_parser_data_t*) *dataPtr;
	if (data->tok_str != NULL) es_deleteStr(data->tok_str);
	if (data->free_ctx && (data->ctx != NULL)) ln_exitCtx(data->ctx);
	if (data->remaining_field != NULL) free(data->remaining_field);
	free(data);
	*dataPtr = NULL;
}

static void load_generated_parser_samples(ln_ctx ctx,
	const char* const field_descr, const int field_descr_len,
	const char* const suffix, const int length) {
	static const char* const RULE_PREFIX = "rule=:%"DEFAULT_MATCHED_FIELD_NAME":";/*TODO: extract nice constants*/
	static const int RULE_PREFIX_LEN = 15;

	char *sample_str = NULL;
	es_str_t *field_decl = es_newStrFromCStr(RULE_PREFIX, RULE_PREFIX_LEN);
	if (! field_decl) goto free;

	if (es_addBuf(&field_decl, field_descr, field_descr_len)
		|| es_addBuf(&field_decl, "%", 1)
		|| es_addBuf(&field_decl, suffix, length)) {
		ln_dbgprintf(ctx, "couldn't prepare field for tokenized field-picking: '%s'", field_descr);
		goto free;
	}
	sample_str = es_str2cstr(field_decl, NULL);
	if (! sample_str) {
		ln_dbgprintf(ctx, "couldn't prepare sample-string for: '%s'", field_descr);
		goto free;
	}
	ln_loadSample(ctx, sample_str);
free:
	if (sample_str) free(sample_str);
	if (field_decl) es_deleteStr(field_decl);
}

static ln_ctx generate_context_with_field_as_prefix(ln_ctx parent, const char* field_descr, int field_descr_len) {
	int r = LN_BADCONFIG;
	const char* remaining_field = "%"DEFAULT_REMAINING_FIELD_NAME":rest%";
	ln_ctx ctx = NULL;
	CHKN(ctx = ln_inherittedCtx(parent));
	load_generated_parser_samples(ctx, field_descr, field_descr_len, remaining_field, strlen(remaining_field));
	load_generated_parser_samples(ctx, field_descr, field_descr_len, "", 0);
	r = 0;
done:
	if (r != 0) {
		ln_exitCtx(ctx);
		ctx = NULL;
	}
	return ctx;
}

static ln_fieldList_t* parse_tokenized_content_field(ln_ctx ctx, const char* field_descr, size_t field_descr_len) {
	es_str_t* tmp = NULL;
	es_str_t* descr = NULL;
	ln_fieldList_t *node = NULL;
	int r = 0;
	CHKN(tmp = es_newStr(80));
	CHKN(descr = es_newStr(80));
	const char* field_prefix = "%" DEFAULT_MATCHED_FIELD_NAME ":";
	CHKR(es_addBuf(&descr, field_prefix, strlen(field_prefix)));
	CHKR(es_addBuf(&descr, field_descr, field_descr_len));
	CHKR(es_addChar(&descr, '%'));
	es_size_t offset = 0;
	CHKN(node = ln_parseFieldDescr(ctx, descr, &offset, &tmp, &r));
	if (offset != es_strlen(descr)) FAIL(LN_BADPARSERSTATE);
done:
	if (r != 0) {
		if (node != NULL) ln_deletePTreeNode(node);
		node = NULL;
	}
	if (descr != NULL) es_deleteStr(descr);
	if (tmp != NULL) es_deleteStr(tmp);
	return node;
}

void* tokenized_parser_data_constructor(ln_fieldList_t *node, ln_ctx ctx) {
	int r = LN_BADCONFIG;
	char* name = es_str2cstr(node->name, NULL);
	pcons_args_t *args = NULL;
	tokenized_parser_data_t *pData = NULL;
	const char *field_descr = NULL;
	ln_fieldList_t* field = NULL;
	const char *tok = NULL;

	CHKN(args = pcons_args(node->raw_data, 2));

	CHKN(pData = calloc(1, sizeof(tokenized_parser_data_t)));
	pcons_unescape_arg(args, 0);
	CHKN(tok = pcons_arg(args, 0, NULL));
	CHKN(pData->tok_str = es_newStrFromCStr(tok, strlen(tok)));
	es_unescapeStr(pData->tok_str);
	CHKN(field_descr = pcons_arg(args, 1, NULL));
	const int field_descr_len = strlen(field_descr);
	pData->free_ctx = 1;
	CHKN(field = parse_tokenized_content_field(ctx, field_descr, field_descr_len));
	if (field->parser == ln_parseRecursive) {
		pData->use_default_field = 0;
		struct recursive_parser_data_s *dat = (struct recursive_parser_data_s*) field->parser_data;
		if (dat != NULL) {
			CHKN(pData->remaining_field = strdup(dat->remaining_field));
			pData->free_ctx = dat->free_ctx;
			pData->ctx = dat->ctx;
			dat->free_ctx = 0;
		}
	} else {
		pData->use_default_field = 1;
		CHKN(pData->ctx = generate_context_with_field_as_prefix(ctx, field_descr, field_descr_len));
	}
	if (pData->remaining_field == NULL) CHKN(pData->remaining_field = strdup(DEFAULT_REMAINING_FIELD_NAME));
	r = 0;
done:
	if (r != 0) {
		if (name == NULL) ln_dbgprintf(ctx, "couldn't allocate memory for tokenized-field name");
		else if (args == NULL) ln_dbgprintf(ctx, "couldn't allocate memory for argument-parsing for field: %s", name);
		else if (pData == NULL) ln_dbgprintf(ctx, "couldn't allocate memory for parser-data for field: %s", name);
		else if (tok == NULL) ln_dbgprintf(ctx, "token-separator not provided for field: %s", name);
		else if (pData->tok_str == NULL) ln_dbgprintf(ctx, "couldn't allocate memory for token-separator for field: %s", name);
		else if (field_descr == NULL) ln_dbgprintf(ctx, "field-type not provided for field: %s", name);
		else if (field == NULL) ln_dbgprintf(ctx, "couldn't resolve single-token field-type for tokenized field: %s", name);
		else if (pData->ctx == NULL) ln_dbgprintf(ctx, "couldn't initialize normalizer-context for field: %s", name);
		else if (pData->remaining_field == NULL) ln_dbgprintf(ctx, "couldn't allocate memory for "
															  "remaining-field-name for field: %s", name);
		if (pData) tokenized_parser_data_destructor((void**) &pData);
	}
	if (name != NULL) free(name);
	if (field != NULL) ln_deletePTreeNode(field);
	if (args) free_pcons_args(&args);
	return pData;
}

#ifdef FEATURE_REGEXP

/**
 * Parse string matched by provided posix extended regex.
 *
 * Please note that using regex field in most cases will be
 * significantly slower than other field-types.
 */
struct regex_parser_data_s {
	pcre *re;
	int consume_group;
	int return_group;
	int max_groups;
};

PARSER(Regex)
	assert(str != NULL);
	assert(offs != NULL);
	assert(parsed != NULL);
	unsigned int* ovector = NULL;

	struct regex_parser_data_s *pData = (struct regex_parser_data_s*) node->parser_data;
	if (pData != NULL) {
		ovector = calloc(pData->max_groups, sizeof(int) * 3);
		if (ovector == NULL) FAIL(LN_NOMEM);

		int result = pcre_exec(pData->re, NULL,	str, strLen, *offs, 0, (int*) ovector, pData->max_groups * 3);
		if (result == 0) result = pData->max_groups;
		if (result > pData->consume_group) {
			/*please check 'man 3 pcreapi' for cryptic '2 * n' and '2 * n + 1' magic*/
			if (ovector[2 * pData->consume_group] == *offs) {
				*parsed = ovector[2 * pData->consume_group + 1] - ovector[2 * pData->consume_group];
				if (pData->consume_group != pData->return_group) {
					char* val = NULL;
					CHKN(val = strndup(str + ovector[2 * pData->return_group],
						ovector[2 * pData->return_group + 1] - ovector[2 * pData->return_group]));
					*value = json_object_new_string(val);
					free(val);
					if (*value == NULL) {
						free(ovector);
						FAIL(LN_NOMEM);
					}
				}
			}
		}
		free(ovector);
	}
	r = 0; /* success */
done:
	return r;
}

static const char* regex_parser_configure_consume_and_return_group(pcons_args_t* args, struct regex_parser_data_s *pData) {
	const char* consume_group_parse_error = "couldn't parse consume-group number";
	const char* return_group_parse_error = "couldn't parse return-group number";

	char* tmp = NULL;

	const char* consume_grp_str = NULL;
	const char* return_grp_str = NULL;

	if ((consume_grp_str = pcons_arg(args, 1, "0")) == NULL ||
		strlen(consume_grp_str) == 0) return consume_group_parse_error;
	if ((return_grp_str = pcons_arg(args, 2, consume_grp_str)) == NULL ||
		strlen(return_grp_str) == 0) return return_group_parse_error;

	errno = 0;
	pData->consume_group = strtol(consume_grp_str, &tmp, 10);
	if (errno != 0 || strlen(tmp) != 0) return consume_group_parse_error;

	pData->return_group = strtol(return_grp_str, &tmp, 10);
	if (errno != 0 || strlen(tmp) != 0) return return_group_parse_error;

	return NULL;
}

void* regex_parser_data_constructor(ln_fieldList_t *node, ln_ctx ctx) {
	int r = LN_BADCONFIG;
	char* exp = NULL;
	const char* grp_parse_err = NULL;
	pcons_args_t* args = NULL;
	char* name = NULL;
	struct regex_parser_data_s *pData = NULL;
	const char *unescaped_exp = NULL;
	const char *error = NULL;
	int erroffset = 0;


	CHKN(name = es_str2cstr(node->name, NULL));

	if (! ctx->allowRegex) FAIL(LN_BADCONFIG);
	CHKN(pData = malloc(sizeof(struct regex_parser_data_s)));
	pData->re = NULL;

	CHKN(args = pcons_args(node->raw_data, 3));
	pData->consume_group = pData->return_group = 0;
	CHKN(unescaped_exp = pcons_arg(args, 0, NULL));
	pcons_unescape_arg(args, 0);
	CHKN(exp = pcons_arg_copy(args, 0, NULL));

	if ((grp_parse_err = regex_parser_configure_consume_and_return_group(args, pData)) != NULL) FAIL(LN_BADCONFIG);

	CHKN(pData->re = pcre_compile(exp, 0, &error, &erroffset, NULL));

	pData->max_groups = ((pData->consume_group > pData->return_group) ? pData->consume_group : pData->return_group) + 1;
	r = 0;
done:
	if (r != 0) {
		if (name == NULL) ln_dbgprintf(ctx, "couldn't allocate memory regex-field name");
		else if (! ctx->allowRegex) ln_dbgprintf(ctx, "regex support is not enabled for: '%s' "
												 "(please check lognorm context initialization)", name);
		else if (pData == NULL) ln_dbgprintf(ctx, "couldn't allocate memory for parser-data for field: %s", name);
		else if (args == NULL) ln_dbgprintf(ctx, "couldn't allocate memory for argument-parsing for field: %s", name);
		else if (unescaped_exp == NULL) ln_dbgprintf(ctx, "regular-expression missing for field: '%s'", name);
		else if (exp == NULL) ln_dbgprintf(ctx, "couldn't allocate memory for regex-string for field: '%s'", name);
		else if (grp_parse_err != NULL)  ln_dbgprintf(ctx, "%s for: '%s'", grp_parse_err, name);
		else if (pData->re == NULL)	ln_dbgprintf(ctx, "couldn't compile regex(encountered error '%s' at char '%d' in pattern) "
												 "for regex-matched field: '%s'", error, erroffset, name);
		regex_parser_data_destructor((void**)&pData);
	}
	if (exp != NULL) free(exp);
	if (args != NULL) free_pcons_args(&args);
	if (name != NULL) free(name);
	return pData;
}

void regex_parser_data_destructor(void** dataPtr) {
	if ((*dataPtr) != NULL) {
		struct regex_parser_data_s *pData = (struct regex_parser_data_s*) *dataPtr;
		if (pData->re != NULL) pcre_free(pData->re);
		free(pData);
		*dataPtr = NULL;
	}
}

#endif

/**
 * Parse yet-to-be-matched portion of string by re-applying
 * top-level rules again. 
 */
typedef enum interpret_type {
	/* If you change this, be sure to update json_type_to_name() too */
	it_b10int,
	it_b16int,
	it_floating_pt,
	it_boolean
} interpret_type;

struct interpret_parser_data_s {
	ln_ctx ctx;
	enum interpret_type intrprt;
};

static json_object* interpret_as_int(json_object *value, int base) {
	if (json_object_is_type(value, json_type_string)) {
		return json_object_new_int64(strtol(json_object_get_string(value), NULL, base));
	} else if (json_object_is_type(value, json_type_int)) {
		return value;
	} else {
		return NULL;
	}
}

static json_object* interpret_as_double(json_object *value) {
	double val = json_object_get_double(value);
	return json_object_new_double(val);
}

static json_object* interpret_as_boolean(json_object *value) {
	json_bool val;
	if (json_object_is_type(value, json_type_string)) {
		const char* str = json_object_get_string(value);
		val = (strcasecmp(str, "false") == 0 || strcasecmp(str, "no") == 0) ? 0 : 1;
	} else {
		val = json_object_get_boolean(value);
	}
	return json_object_new_boolean(val);
}

static int reinterpret_value(json_object **value, enum interpret_type to_type) {
	switch(to_type) {
	case it_b10int:
		*value = interpret_as_int(*value, 10);
		break;
	case it_b16int:
		*value = interpret_as_int(*value, 16);
		break;
	case it_floating_pt:
		*value = interpret_as_double(*value);
		break;
	case it_boolean:
		*value = interpret_as_boolean(*value);
		break;
	default:
		return 0;
	}
	return 1;
}

PARSER(Interpret)
	assert(str != NULL);
	assert(offs != NULL);
	assert(parsed != NULL);
	json_object *unparsed = NULL;
	json_object *parsed_raw = NULL;

	struct interpret_parser_data_s* pData = (struct interpret_parser_data_s*) node->parser_data;

	if (pData != NULL) {
		int remaining_len = strLen - *offs;
		const char *remaining_str = str + *offs;

		CHKN(parsed_raw = json_object_new_object());

		ln_normalize(pData->ctx, remaining_str, remaining_len, &parsed_raw);

		if (json_object_object_get_ex(parsed_raw, UNPARSED_DATA_KEY, NULL)) {
			*parsed = 0;
		} else {
			json_object_object_get_ex(parsed_raw, DEFAULT_MATCHED_FIELD_NAME, value);
			json_object_object_get_ex(parsed_raw, DEFAULT_REMAINING_FIELD_NAME, &unparsed);
			if (reinterpret_value(value, pData->intrprt)) {
				*parsed = strLen - *offs - json_object_get_string_len(unparsed);
			}
		}
		json_object_put(parsed_raw);
	}
	r = 0; /* success */
done:
	return r;
}

void* interpret_parser_data_constructor(ln_fieldList_t *node, ln_ctx ctx) {
	int r = LN_BADCONFIG;
	char* name = NULL;
	struct interpret_parser_data_s *pData = NULL;
	pcons_args_t *args = NULL;
	int bad_interpret = 0;
	const char* type_str = NULL;
	const char *field_type = NULL;
	CHKN(name = es_str2cstr(node->name, NULL));
	CHKN(pData = calloc(1, sizeof(struct interpret_parser_data_s)));
	CHKN(args = pcons_args(node->raw_data, 2));
	CHKN(type_str = pcons_arg(args, 0, NULL));
	if (strcmp(type_str, "int") == 0 || strcmp(type_str, "base10int") == 0) {
		pData->intrprt = it_b10int;
	} else if (strcmp(type_str, "base16int") == 0) {
		pData->intrprt = it_b16int;
	} else if (strcmp(type_str, "float") == 0) {
		pData->intrprt = it_floating_pt;
	} else if (strcmp(type_str, "bool") == 0) {
		pData->intrprt = it_boolean;
	} else {
		bad_interpret = 1;
		FAIL(LN_BADCONFIG);
	}

	CHKN(field_type = pcons_arg(args, 1, NULL));
	CHKN(pData->ctx = generate_context_with_field_as_prefix(ctx, field_type, strlen(field_type)));
	r = 0;
done:
	if (r != 0) {
		if (name == NULL) ln_dbgprintf(ctx, "couldn't allocate memory for interpret-field name");
		else if (pData == NULL) ln_dbgprintf(ctx, "couldn't allocate memory for parser-data for field: %s", name);
		else if (args == NULL) ln_dbgprintf(ctx, "couldn't allocate memory for argument-parsing for field: %s", name);
		else if (type_str == NULL) ln_dbgprintf(ctx, "no type provided for interpretation of field: %s", name);
		else if (bad_interpret != 0) ln_dbgprintf(ctx, "interpretation to unknown type '%s' requested for field: %s",
												  type_str, name);
		else if (field_type == NULL) ln_dbgprintf(ctx, "field-type to actually match the content not provided for "
												  "field: %s", name);
		else if (pData->ctx == NULL) ln_dbgprintf(ctx, "couldn't instantiate the normalizer context for matching "
												  "field: %s", name);

		interpret_parser_data_destructor((void**) &pData);
	}
	free(name);
	free_pcons_args(&args);
	return pData;
}

void interpret_parser_data_destructor(void** dataPtr) {
	if (*dataPtr != NULL) {
		struct interpret_parser_data_s *pData = (struct interpret_parser_data_s*) *dataPtr;
		if (pData->ctx != NULL) ln_exitCtx(pData->ctx);
		free(pData);
		*dataPtr = NULL;
	}
};

/**
 * Parse suffixed char-sequence, where suffix is one of many possible suffixes.
 */
struct suffixed_parser_data_s {
	int nsuffix;
	int *suffix_offsets;
    int *suffix_lengths;
	char* suffixes_str;
	ln_ctx ctx;
	char* value_field_name;
	char* suffix_field_name;
};

PARSER(Suffixed) {
	assert(str != NULL);
	assert(offs != NULL);
	assert(parsed != NULL);
	json_object *unparsed = NULL;
	json_object *parsed_raw = NULL;
	json_object *parsed_value = NULL;
    json_object *result = NULL;
    json_object *suffix = NULL;

	struct suffixed_parser_data_s *pData = (struct suffixed_parser_data_s*) node->parser_data;

	if (pData != NULL) {
		int remaining_len = strLen - *offs;
		const char *remaining_str = str + *offs;
		int i;

		CHKN(parsed_raw = json_object_new_object());

		ln_normalize(pData->ctx, remaining_str, remaining_len, &parsed_raw);

		if (json_object_object_get_ex(parsed_raw, UNPARSED_DATA_KEY, NULL)) {
			*parsed = 0;
		} else {
			json_object_object_get_ex(parsed_raw, DEFAULT_MATCHED_FIELD_NAME, &parsed_value);
			json_object_object_get_ex(parsed_raw, DEFAULT_REMAINING_FIELD_NAME, &unparsed);
            const char* unparsed_frag = json_object_get_string(unparsed);
			for(i = 0; i < pData->nsuffix; i++) {
                const char* possible_suffix = pData->suffixes_str + pData->suffix_offsets[i];
				int len = pData->suffix_lengths[i];
				if (strncmp(possible_suffix, unparsed_frag, len) == 0) {
                    CHKN(result = json_object_new_object());
                    CHKN(suffix = json_object_new_string(possible_suffix));
					json_object_get(parsed_value);
                    json_object_object_add(result, pData->value_field_name, parsed_value);
                    json_object_object_add(result, pData->suffix_field_name, suffix);
					*parsed = strLen - *offs - json_object_get_string_len(unparsed) + len;
                    break;
                }
			}
            if (result != NULL) {
                *value = result;
            }
		}
	}
FAILParser
	if (r != 0) {
		if (result != NULL) json_object_put(result);
	}
	if (parsed_raw != NULL) json_object_put(parsed_raw);
} ENDFailParser

static struct suffixed_parser_data_s* _suffixed_parser_data_constructor(ln_fieldList_t *node,
																 ln_ctx ctx,
																 es_str_t* raw_args,
																 const char* value_field,
																 const char* suffix_field) {
	int r = LN_BADCONFIG;
	pcons_args_t* args = NULL;
	char* name = NULL;
	struct suffixed_parser_data_s *pData = NULL;
	const char *escaped_tokenizer = NULL;
	const char *uncopied_suffixes_str = NULL;
	const char *tokenizer = NULL;
	char *suffixes_str = NULL;
	const char *field_type = NULL;

	char *tok_saveptr = NULL;
	char *tok_input = NULL;
	int i = 0;
	char *tok = NULL;

	CHKN(name = es_str2cstr(node->name, NULL));

	CHKN(pData = calloc(1, sizeof(struct suffixed_parser_data_s)));

	if (value_field == NULL) value_field = "value";
	if (suffix_field == NULL) suffix_field = "suffix";
	pData->value_field_name = strdup(value_field);
	pData->suffix_field_name = strdup(suffix_field);

	CHKN(args = pcons_args(raw_args, 3));
	CHKN(escaped_tokenizer = pcons_arg(args, 0, NULL));
	pcons_unescape_arg(args, 0);
	CHKN(tokenizer = pcons_arg(args, 0, NULL));

	CHKN(uncopied_suffixes_str = pcons_arg(args, 1, NULL));
	pcons_unescape_arg(args, 1);
	CHKN(suffixes_str = pcons_arg_copy(args, 1, NULL));

	tok_input = suffixes_str;
	while (strtok_r(tok_input, tokenizer, &tok_saveptr) != NULL) {
		tok_input = NULL;
		pData->nsuffix++;
	}

	CHKN(pData->suffix_offsets = calloc(pData->nsuffix, sizeof(int)));
    CHKN(pData->suffix_lengths = calloc(pData->nsuffix, sizeof(int)));
	CHKN(pData->suffixes_str = pcons_arg_copy(args, 1, NULL));

	tok_input = pData->suffixes_str;
	while ((tok = strtok_r(tok_input, tokenizer, &tok_saveptr)) != NULL) {
		tok_input = NULL;
		pData->suffix_offsets[i] = tok - pData->suffixes_str;
        pData->suffix_lengths[i++] = strlen(tok);
	}

	CHKN(field_type = pcons_arg(args, 2, NULL));
	CHKN(pData->ctx = generate_context_with_field_as_prefix(ctx, field_type, strlen(field_type)));
	
	r = 0;
done:
	if (r != 0) {
		if (name == NULL) ln_dbgprintf(ctx, "couldn't allocate memory suffixed-field name");
		else if (pData == NULL) ln_dbgprintf(ctx, "couldn't allocate memory for parser-data for field: %s", name);
		else if (pData->value_field_name == NULL) ln_dbgprintf(ctx, "couldn't allocate memory for value-field's name for field: %s", name);
		else if (pData->suffix_field_name == NULL) ln_dbgprintf(ctx, "couldn't allocate memory for suffix-field's name for field: %s", name);
		else if (args == NULL) ln_dbgprintf(ctx, "couldn't allocate memory for argument-parsing for field: %s", name);
		else if (escaped_tokenizer == NULL) ln_dbgprintf(ctx, "suffix token-string missing for field: '%s'", name);
		else if (tokenizer == NULL) ln_dbgprintf(ctx, "couldn't allocate memory for unescaping token-string for field: '%s'", name);
		else if (uncopied_suffixes_str == NULL)  ln_dbgprintf(ctx, "suffix-list missing for field: '%s'", name);
		else if (suffixes_str == NULL)  ln_dbgprintf(ctx, "couldn't allocate memory for suffix-list for field: '%s'", name);
		else if (pData->suffix_offsets == NULL)
			ln_dbgprintf(ctx, "couldn't allocate memory for suffix-list element references for field: '%s'", name);
		else if (pData->suffix_lengths == NULL)
			ln_dbgprintf(ctx, "couldn't allocate memory for suffix-list element lengths for field: '%s'", name);
		else if (pData->suffixes_str == NULL)
			ln_dbgprintf(ctx, "couldn't allocate memory for suffix-list for field: '%s'", name);
		else if (field_type == NULL)  ln_dbgprintf(ctx, "field-type declaration missing for field: '%s'", name);
		else if (pData->ctx == NULL)  ln_dbgprintf(ctx, "couldn't allocate memory for normalizer-context for field: '%s'", name);
		suffixed_parser_data_destructor((void**)&pData);
	}
	free_pcons_args(&args);
	if (suffixes_str != NULL) free(suffixes_str);
	if (name != NULL) free(name);
	return pData;
}

void* suffixed_parser_data_constructor(ln_fieldList_t *node, ln_ctx ctx) {
	return _suffixed_parser_data_constructor(node, ctx, node->raw_data, NULL, NULL);
}

void* named_suffixed_parser_data_constructor(ln_fieldList_t *node, ln_ctx ctx) {
	int r = LN_BADCONFIG;
	pcons_args_t* args = NULL;
	char* name = NULL;
	const char* value_field_name = NULL;
	const char* suffix_field_name = NULL;
	const char* remaining_args = NULL;
	es_str_t* unnamed_suffix_args = NULL;
	struct suffixed_parser_data_s* pData = NULL;
	CHKN(name = es_str2cstr(node->name, NULL));
	CHKN(args = pcons_args(node->raw_data, 3));
	CHKN(value_field_name = pcons_arg(args, 0, NULL));
	CHKN(suffix_field_name = pcons_arg(args, 1, NULL));
	CHKN(remaining_args = pcons_arg(args, 2, NULL));
	CHKN(unnamed_suffix_args = es_newStrFromCStr(remaining_args, strlen(remaining_args)));
	
	CHKN(pData = _suffixed_parser_data_constructor(node, ctx, unnamed_suffix_args, value_field_name, suffix_field_name));
	r = 0;
done:
	if (r != 0) {
		if (name == NULL) ln_dbgprintf(ctx, "couldn't allocate memory named_suffixed-field name");
		else if (args == NULL) ln_dbgprintf(ctx, "couldn't allocate memory for argument-parsing for field: %s", name);
		else if (value_field_name == NULL) ln_dbgprintf(ctx, "key-name for value not provided for field: %s", name);
		else if (suffix_field_name == NULL) ln_dbgprintf(ctx, "key-name for suffix not provided for field: %s", name);
		else if (unnamed_suffix_args == NULL) ln_dbgprintf(ctx, "couldn't allocate memory for unnamed-suffix-field args for field: %s", name);
		else if (pData == NULL) ln_dbgprintf(ctx, "couldn't create parser-data for field: %s", name);
		suffixed_parser_data_destructor((void**)&pData);
	}
	if (unnamed_suffix_args != NULL) free(unnamed_suffix_args);
	if (args != NULL) free_pcons_args(&args);
	if (name != NULL) free(name);
	return pData;
}


void suffixed_parser_data_destructor(void** dataPtr) {
	if ((*dataPtr) != NULL) {
		struct suffixed_parser_data_s *pData = (struct suffixed_parser_data_s*) *dataPtr;
		if (pData->suffixes_str != NULL) free(pData->suffixes_str);
		if (pData->suffix_offsets != NULL) free(pData->suffix_offsets);
		if (pData->suffix_lengths != NULL) free(pData->suffix_lengths);
		if (pData->value_field_name != NULL) free(pData->value_field_name);
		if (pData->suffix_field_name != NULL) free(pData->suffix_field_name);
		if (pData->ctx != NULL)	ln_exitCtx(pData->ctx);
		free(pData);
		*dataPtr = NULL;
	}
}

/**
 * Just get everything till the end of string.
 */
PARSER(Rest)
	assert(str != NULL);
	assert(offs != NULL);
	assert(parsed != NULL);

	/* silence the warning about unused variable */
	(void)str;
	/* success, persist */
	*parsed = strLen - *offs;
	r = 0;
	return r;
}

/**
 * Parse a possibly quoted string. In this initial implementation, escaping of the quote
 * char is not supported. A quoted string is one start starts with a double quote,
 * has some text (not containing double quotes) and ends with the first double
 * quote character seen. The extracted string does NOT include the quote characters.
 * swisskid, 2015-01-21
 */
PARSER(OpQuotedString)
	const char *c;
	size_t i;
	char *cstr;

	assert(str != NULL);
	assert(offs != NULL);
	assert(parsed != NULL);
	c = str;
	i = *offs;

	if(c[i] != '"') {
		while(i < strLen && c[i] != ' ') 
			i++;

		if(i == *offs)
			goto done;

		/* success, persist */
		*parsed = i - *offs;
		/* create JSON value to save quoted string contents */
		CHKN(cstr = strndup((char*)c + *offs, *parsed));
	} else {
	    ++i;

	    /* search end of string */
	    while(i < strLen && c[i] != '"') 
		    i++;

	    if(i == strLen || c[i] != '"')
		    goto done;
	    /* success, persist */
	    *parsed = i + 1 - *offs; /* "eat" terminal double quote */
	    /* create JSON value to save quoted string contents */
	    CHKN(cstr = strndup((char*)c + *offs + 1, *parsed - 2));
	}
	CHKN(*value = json_object_new_string(cstr));
	free(cstr);

	r = 0; /* success */
done:
	return r;
}

/**
 * Parse a quoted string. In this initial implementation, escaping of the quote
 * char is not supported. A quoted string is one start starts with a double quote,
 * has some text (not containing double quotes) and ends with the first double
 * quote character seen. The extracted string does NOT include the quote characters.
 * rgerhards, 2011-01-14
 */
PARSER(QuotedString)
	const char *c;
	size_t i;
	char *cstr;

	assert(str != NULL);
	assert(offs != NULL);
	assert(parsed != NULL);
	c = str;
	i = *offs;
	if(i + 2 > strLen)
		goto done;	/* needs at least 2 characters */

	if(c[i] != '"')
		goto done;
	++i;

	/* search end of string */
	while(i < strLen && c[i] != '"') 
		i++;

	if(i == strLen || c[i] != '"')
		goto done;

	/* success, persist */
	*parsed = i + 1 - *offs; /* "eat" terminal double quote */
	/* create JSON value to save quoted string contents */
	CHKN(cstr = strndup((char*)c + *offs + 1, *parsed - 2));
	CHKN(*value = json_object_new_string(cstr));
	free(cstr);
	r = 0; /* success */
done:
	return r;
}


/**
 * Parse an ISO date, that is YYYY-MM-DD (exactly this format).
 * Note: we do manual loop unrolling -- this is fast AND efficient.
 * rgerhards, 2011-01-14
 */
PARSER(ISODate)
	const char *c;
	size_t i;

	assert(str != NULL);
	assert(offs != NULL);
	assert(parsed != NULL);
	c = str;
	i = *offs;

	if(*offs+10 > strLen)
		goto done;	/* if it is not 10 chars, it can't be an ISO date */

	/* year */
	if(!isdigit(c[i])) goto done;
	if(!isdigit(c[i+1])) goto done;
	if(!isdigit(c[i+2])) goto done;
	if(!isdigit(c[i+3])) goto done;
	if(c[i+4] != '-') goto done;
	/* month */
	if(c[i+5] == '0') {
		if(c[i+6] < '1' || c[i+6] > '9') goto done;
	} else if(c[i+5] == '1') {
		if(c[i+6] < '0' || c[i+6] > '2') goto done;
	} else {
		goto done;
	}
	if(c[i+7] != '-') goto done;
	/* day */
	if(c[i+8] == '0') {
		if(c[i+9] < '1' || c[i+9] > '9') goto done;
	} else if(c[i+8] == '1' || c[i+8] == '2') {
		if(!isdigit(c[i+9])) goto done;
	} else if(c[i+8] == '3') {
		if(c[i+9] != '0' && c[i+9] != '1') goto done;
	} else {
		goto done;
	}

	/* success, persist */
	*parsed = 10;

	r = 0; /* success */
done:
	return r;
}

/**
 * Parse a Cisco interface spec. Sample for such a spec are:
 *   outside:192.168.52.102/50349
 *   inside:192.168.1.15/56543 (192.168.1.112/54543)
 *   outside:192.168.1.13/50179 (192.168.1.13/50179)(LOCAL\some.user)
 *   outside:192.168.1.25/41850(LOCAL\RG-867G8-DEL88D879BBFFC8) 
 *   inside:192.168.1.25/53 (192.168.1.25/53) (some.user)
 *   192.168.1.15/0(LOCAL\RG-867G8-DEL88D879BBFFC8)
 * From this, we conclude the format is:
 *   [interface:]ip/port [SP (ip2/port2)] [[SP](username)]
 * In order to match, this syntax must start on a non-whitespace char
 * other than colon.
 */
PARSER(CiscoInterfaceSpec)
	const char *c;
	size_t i;

	assert(str != NULL);
	assert(offs != NULL);
	assert(parsed != NULL);
	c = str;
	i = *offs;

	if(c[i] == ':' || isspace(c[i])) goto done;

	/* first, check if we have an interface. We do this by trying
	 * to detect if we have an IP. If we have, obviously no interface
	 * is present. Otherwise, we check if we have a valid interface.
	 */
	int bHaveInterface = 0;
	size_t idxInterface;
	int bHaveIP = 0;
	size_t lenIP;
	size_t idxIP = i;
	if(ln_parseIPv4(str, strLen, &i, node, &lenIP, NULL) == 0) {
		bHaveIP = 1;
		i += lenIP - 1; /* position on delimiter */
	} else {
		idxInterface = i;
		while(i < strLen) {
			if(isspace(c[i])) goto done;
			if(c[i] == ':')
				break;
			++i;
		}
		bHaveInterface = 1;
	}
	if(i == strLen) goto done;
	const int lenInterface = i - idxInterface;
	++i; /* skip over colon */

	/* we now utilize our other parser helpers */
	if(!bHaveIP) {
		idxIP = i;
		if(ln_parseIPv4(str, strLen, &i, node, &lenIP, NULL) != 0) goto done;
		i += lenIP;
	}
	if(i == strLen || c[i] != '/') goto done;
	++i; /* skip slash */
	const size_t idxPort = i;
	size_t lenPort;
	if(ln_parseNumber(str, strLen, &i, node, &lenPort, NULL) != 0) goto done;
	i += lenPort;
	if(i == strLen) goto success;

	/* check if optional second ip/port is present
	 * We assume we must at least have 5 chars [" (::1)"]
	 */
	int bHaveIP2 = 0;
	size_t idxIP2, lenIP2;
	size_t idxPort2, lenPort2;
	if(i+5 < strLen && c[i] == ' ' && c[i+1] == '(') {
		size_t iTmp = i+2; /* skip over " (" */
		idxIP2 = iTmp;
		if(ln_parseIPv4(str, strLen, &iTmp, node, &lenIP2, NULL) == 0) {
			iTmp += lenIP2;
			if(i < strLen || c[iTmp] == '/') {
				++iTmp; /* skip slash */
				idxPort2 = iTmp;
				if(ln_parseNumber(str, strLen, &iTmp, node, &lenPort2, NULL) == 0) {
					iTmp += lenPort2;
					if(iTmp < strLen && c[iTmp] == ')') {
						i = iTmp + 1; /* match, so use new index */
						bHaveIP2 = 1;
					}
				}
			}
		}
	}

	/* check if optional username is present
	 * We assume we must at least have 3 chars ["(n)"]
	 */
	int bHaveUser = 0;
	size_t idxUser;
	size_t lenUser;
	if(   (i+2 < strLen && c[i] == '(' && !isspace(c[i+1]) )
	   || (i+3 < strLen && c[i] == ' ' && c[i+1] == '(' && !isspace(c[i+2])) ) {
		idxUser = i + ((c[i] == ' ') ? 2 : 1); /* skip [SP]'(' */
		size_t iTmp = idxUser;
		while(iTmp < strLen && !isspace(c[iTmp]) && c[iTmp] != ')')
			++iTmp; /* just scan */
		if(iTmp < strLen && c[iTmp] == ')') {
			i = iTmp + 1; /* we have a match, so use new index */
			bHaveUser = 1;
			lenUser = iTmp - idxUser;
		}
	}

	/* all done, save data */
	if(value == NULL)
		goto success;

	CHKN(*value = json_object_new_object());
	json_object *json;
	if(bHaveInterface) {
		CHKN(json = json_object_new_string_len(c+idxInterface, lenInterface));
		json_object_object_add(*value, "interface", json);
	}
	CHKN(json = json_object_new_string_len(c+idxIP, lenIP));
	json_object_object_add(*value, "ip", json);
	CHKN(json = json_object_new_string_len(c+idxPort, lenPort));
	json_object_object_add(*value, "port", json);
	if(bHaveIP2) {
		CHKN(json = json_object_new_string_len(c+idxIP2, lenIP2));
		json_object_object_add(*value, "ip2", json);
		CHKN(json = json_object_new_string_len(c+idxPort2, lenPort2));
		json_object_object_add(*value, "port2", json);
	}
	if(bHaveUser) {
		CHKN(json = json_object_new_string_len(c+idxUser, lenUser));
		json_object_object_add(*value, "user", json);
	}

success: /* success, persist */
	*parsed = i - *offs;
	r = 0; /* success */
done:
	if(r != 0 && value != NULL && *value != NULL) {
		json_object_put(*value);
		*value = NULL; /* to be on the save side */
	}
	return r;
}

/**
 * Parse a duration. A duration is similar to a timestamp, except that
 * it tells about time elapsed. As such, hours can be larger than 23
 * and hours may also be specified by a single digit (this, for example,
 * is commonly done in Cisco software).
 * Note: we do manual loop unrolling -- this is fast AND efficient.
 */
PARSER(Duration)
	const char *c;
	size_t i;

	assert(str != NULL);
	assert(offs != NULL);
	assert(parsed != NULL);
	c = str;
	i = *offs;

	/* hour is a bit tricky */
	if(!isdigit(c[i])) goto done;
	++i;
	if(isdigit(c[i]))
		++i;
	if(c[i] == ':')
		++i;
	else
		goto done;

	if(i+5 > strLen)
		goto done;/* if it is not 5 chars from here, it can't be us */

	if(c[i] < '0' || c[i] > '5') goto done;
	if(!isdigit(c[i+1])) goto done;
	if(c[i+2] != ':') goto done;
	if(c[i+3] < '0' || c[i+3] > '5') goto done;
	if(!isdigit(c[i+4])) goto done;

	/* success, persist */
	*parsed = (i + 5) - *offs;

	r = 0; /* success */
done:
	return r;
}

/**
 * Parse a timestamp in 24hr format (exactly HH:MM:SS).
 * Note: we do manual loop unrolling -- this is fast AND efficient.
 * rgerhards, 2011-01-14
 */
PARSER(Time24hr)
	const char *c;
	size_t i;

	assert(str != NULL);
	assert(offs != NULL);
	assert(parsed != NULL);
	c = str;
	i = *offs;

	if(*offs+8 > strLen)
		goto done;	/* if it is not 8 chars, it can't be us */

	/* hour */
	if(c[i] == '0' || c[i] == '1') {
		if(!isdigit(c[i+1])) goto done;
	} else if(c[i] == '2') {
		if(c[i+1] < '0' || c[i+1] > '3') goto done;
	} else {
		goto done;
	}
	/* TODO: the code below is a duplicate of 24hr parser - create common function */
	if(c[i+2] != ':') goto done;
	if(c[i+3] < '0' || c[i+3] > '5') goto done;
	if(!isdigit(c[i+4])) goto done;
	if(c[i+5] != ':') goto done;
	if(c[i+6] < '0' || c[i+6] > '5') goto done;
	if(!isdigit(c[i+7])) goto done;

	/* success, persist */
	*parsed = 8;

	r = 0; /* success */
done:
	return r;
}

/**
 * Parse a timestamp in 12hr format (exactly HH:MM:SS).
 * Note: we do manual loop unrolling -- this is fast AND efficient.
 * TODO: the code below is a duplicate of 24hr parser - create common function?
 * rgerhards, 2011-01-14
 */
PARSER(Time12hr)
	const char *c;
	size_t i;

	assert(str != NULL);
	assert(offs != NULL);
	assert(parsed != NULL);
	c = str;
	i = *offs;

	if(*offs+8 > strLen)
		goto done;	/* if it is not 8 chars, it can't be us */

	/* hour */
	if(c[i] == '0') {
		if(!isdigit(c[i+1])) goto done;
	} else if(c[i] == '1') {
		if(c[i+1] < '0' || c[i+1] > '2') goto done;
	} else {
		goto done;
	}
	if(c[i+2] != ':') goto done;
	if(c[i+3] < '0' || c[i+3] > '5') goto done;
	if(!isdigit(c[i+4])) goto done;
	if(c[i+5] != ':') goto done;
	if(c[i+6] < '0' || c[i+6] > '5') goto done;
	if(!isdigit(c[i+7])) goto done;

	/* success, persist */
	*parsed = 8;

	r = 0; /* success */
done:
	return r;
}




/* helper to IPv4 address parser, checks the next set of numbers.
 * Syntax 1 to 3 digits, value together not larger than 255.
 * @param[in] str parse buffer
 * @param[in/out] offs offset into buffer, updated if successful
 * @return 0 if OK, 1 otherwise
 */
static int
chkIPv4AddrByte(const char *str, size_t strLen, size_t *offs)
{
	int val = 0;
	int r = 1;	/* default: done -- simplifies things */
	const char *c;
	size_t i = *offs;

	c = str;
	if(i == strLen || !isdigit(c[i]))
		goto done;
	val = c[i++] - '0';
	if(i < strLen && isdigit(c[i])) {
		val = val * 10 + c[i++] - '0';
		if(i < strLen && isdigit(c[i]))
			val = val * 10 + c[i++] - '0';
	}
	if(val > 255)	/* cannot be a valid IP address byte! */
		goto done;

	*offs = i;
	r = 0;
done:
	return r;
}

/**
 * Parser for IPv4 addresses.
 */
PARSER(IPv4)
	const char *c;
	size_t i;

	assert(str != NULL);
	assert(offs != NULL);
	assert(parsed != NULL);
	i = *offs;
	if(i + 7 > strLen) {
		/* IPv4 addr requires at least 7 characters */
		goto done;
	}
	c = str;

	/* byte 1*/
	if(chkIPv4AddrByte(str, strLen, &i) != 0) goto done;
	if(i == strLen || c[i++] != '.') goto done;
	/* byte 2*/
	if(chkIPv4AddrByte(str, strLen, &i) != 0) goto done;
	if(i == strLen || c[i++] != '.') goto done;
	/* byte 3*/
	if(chkIPv4AddrByte(str, strLen, &i) != 0) goto done;
	if(i == strLen || c[i++] != '.') goto done;
	/* byte 4 - we do NOT need any char behind it! */
	if(chkIPv4AddrByte(str, strLen, &i) != 0) goto done;

	/* if we reach this point, we found a valid IP address */
	*parsed = i - *offs;

	r = 0; /* success */
done:
	return r;
}

/* check if a char is valid inside a name of the iptables motif.
 * We try to keep the set as slim as possible, because the iptables
 * parser may otherwise create a very broad match (especially the
 * inclusion of simple words like "DF" cause grief here).
 * Note: we have taken the permitted set from iptables log samples.
 * Report bugs if we missed some additional rules.
 */
static inline int
isValidIPTablesNameChar(const char c)
{
	/* right now, upper case only is valid */
	return ('A' <= c && c <= 'Z') ? 1 : 0;
}

/* helper to iptables parser, parses out a a single name=value pair 
 */
static int
parseIPTablesNameValue(const char *const __restrict__ str,
	const size_t strLen, 
	size_t *const __restrict__ offs,
	struct json_object *const __restrict__ valroot)
{
	int r = LN_WRONGPARSER;
	size_t i = *offs;

	const size_t iName = i;
	while(i < strLen && isValidIPTablesNameChar(str[i]))
		++i;
	if(i == iName || (i < strLen && str[i] != '=' && str[i] != ' '))
		goto done; /* no name at all! */

	const ssize_t lenName = i - iName;

	ssize_t iVal = -1;
	size_t lenVal = i - iVal;
	if(i < strLen && str[i] != ' ') {
		/* we have a real value (not just a flag name like "DF") */
		++i; /* skip '=' */
		iVal = i;
		while(i < strLen && !isspace(str[i]))
			++i;
		lenVal = i - iVal;
	}

	/* parsing OK */
	*offs = i;
	r = 0;

	if(valroot == NULL)
		goto done;

	char *name;
	CHKN(name = malloc(lenName+1));
	memcpy(name, str+iName, lenName);
	name[lenName] = '\0';
	json_object *json;
	if(iVal == -1) {
		json = NULL;
	} else {
		CHKN(json = json_object_new_string_len(str+iVal, lenVal));
	}
	json_object_object_add(valroot, name, json);
	free(name);
done:
	return r;
}

/**
 * Parser for iptables logs (the structured part).
 * This parser is named "v2-iptables" because of a traditional
 * parser named "iptables", which we do not want to replace, at
 * least right now (we may re-think this before the first release).
 * For performance reasons, this works in two stages. In the first
 * stage, we only detect if the motif is correct. The second stage is
 * only called when we know it is. In it, we go once again over the
 * message again and actually extract the data. This is done because
 * data extraction is relatively expensive and in most cases we will
 * have much more frequent mismatches than matches.
 * Note that this motif must have at least one field, otherwise it
 * could detect things that are not iptables to be it. Further limits
 * may be imposed in the future as we see additional need.
 * added 2015-04-30 rgerhards
 */
PARSER(v2IPTables)
	size_t i = *offs;
	int nfields = 0;

	/* stage one */
	while(i < strLen) {
		CHKR(parseIPTablesNameValue(str, strLen, &i, NULL));
		++nfields;
		/* exactly one SP is permitted between fields */
		if(i < strLen && str[i] == ' ')
			++i;
	}

	if(nfields < 2) {
		FAIL(LN_WRONGPARSER);
	}

	/* success, persist */
	*parsed = i - *offs;
	r = 0;

	/* stage two */
	if(value == NULL)
		goto done;

	i = *offs;
	CHKN(*value = json_object_new_object());
	while(i < strLen) {
		CHKR(parseIPTablesNameValue(str, strLen, &i, *value));
		while(i < strLen && isspace(str[i]))
			++i;
	}

done:
	if(r != 0 && value != NULL && *value != NULL) {
		json_object_put(*value);
		*value = NULL;
	}
	return r;
}

/**
 * Parse JSON. This parser tries to find JSON data inside a message.
 * If it finds valid JSON, it will extract it. Extra data after the
 * JSON is permitted.
 * Note: the json-c JSON parser treats whitespace after the actual
 * json to be part of the json. So in essence, any whitespace is
 * processed by this parser. We use the same semantics to keep things
 * neatly in sync. If json-c changes for some reason or we switch to
 * an alternate json lib, we probably need to be sure to keep that
 * behaviour, and probably emulate it.
 * added 2015-04-28 by rgerhards, v1.1.2
 */
PARSER(JSON)
	const size_t i = *offs;
	struct json_tokener *tokener = NULL;

	if(str[i] != '{' && str[i] != ']') {
		/* this can't be json, see RFC4627, Sect. 2
		 * see this bug in json-c:
		 * https://github.com/json-c/json-c/issues/181
		 * In any case, it's better to do this quick check,
		 * even if json-c did not have the bug because this
		 * check here is much faster than calling the parser.
		 */
		goto done;
	}

	if((tokener = json_tokener_new()) == NULL)
		goto done;

	struct json_object *const json
		= json_tokener_parse_ex(tokener, str+i, (int) (strLen - i));

	if(json == NULL)
		goto done;

	/* success, persist */
	*parsed =  (i + tokener->char_offset) - *offs;
	r = 0; /* success */

	if(value == NULL) {
		json_object_put(json);
	} else {
		*value = json;
	}

done:
	if(tokener != NULL)
		json_tokener_free(tokener);
	return r;
}


/* check if a char is valid inside a name of a NameValue list
 * The set of valid characters may be extended if there is good
 * need to do so. We have selected the current set carefully, but
 * may have overlooked some cases.
 */
static inline int
isValidNameChar(const char c)
{
	return (isalnum(c)
		|| c == '.'
		|| c == '_'
		|| c == '-'
		) ? 1 : 0;
}
/* helper to NameValue parser, parses out a a single name=value pair 
 *
 * name must be alphanumeric characters, value must be non-whitespace
 * characters, if quoted than with symmetric quotes. Supported formats
 * - name=value
 * - name="value"
 * - name='value'
 * Note "name=" is valid and means a field with empty value.
 * TODO: so far, quote characters are not permitted WITHIN quoted values.
 */
static int
parseNameValue(const char *const __restrict__ str,
	const size_t strLen, 
	size_t *const __restrict__ offs,
	struct json_object *const __restrict__ valroot)
{
	int r = LN_WRONGPARSER;
	size_t i = *offs;

	const size_t iName = i;
	while(i < strLen && isValidNameChar(str[i]))
		++i;
	if(i == iName || str[i] != '=')
		goto done; /* no name at all! */

	const size_t lenName = i - iName;
	++i; /* skip '=' */

	const size_t iVal = i;
	while(i < strLen && !isspace(str[i]))
		++i;
	const size_t lenVal = i - iVal;

	/* parsing OK */
	*offs = i;
	r = 0;

	if(valroot == NULL)
		goto done;

	char *name;
	CHKN(name = malloc(lenName+1));
	memcpy(name, str+iName, lenName);
	name[lenName] = '\0';
	json_object *json;
	CHKN(json = json_object_new_string_len(str+iVal, lenVal));
	json_object_object_add(valroot, name, json);
	free(name);
done:
	return r;
}

/**
 * Parse CEE syslog.
 * This essentially is a JSON parser, with additional restrictions:
 * The message must start with "@cee:" and json must immediately follow (whitespace permitted).
 * after the JSON, there must be no other non-whitespace characters.
 * In other words: the message must consist of a single JSON object,
 * only.
 * added 2015-04-28 by rgerhards, v1.1.2
 */
PARSER(CEESyslog)
	size_t i = *offs;
	struct json_tokener *tokener = NULL;
	struct json_object *json = NULL;

	if(strLen < i + 7  || /* "@cee:{}" is minimum text */
	   str[i]   != '@' ||
	   str[i+1] != 'c' ||
	   str[i+2] != 'e' ||
	   str[i+3] != 'e' ||
	   str[i+4] != ':')
	   	goto done;
	
	/* skip whitespace */
	for(i += 5 ; i < strLen && isspace(str[i]) ; ++i)
		/* just skip */;

	if(i == strLen || str[i] != '{')
		goto done;
		/* note: we do not permit arrays in CEE mode */

	if((tokener = json_tokener_new()) == NULL)
		goto done;

	json = json_tokener_parse_ex(tokener, str+i, (int) (strLen - i));

	if(json == NULL)
		goto done;

	if(i + tokener->char_offset != strLen)
		goto done;

	/* success, persist */
	*parsed =  strLen;
	r = 0; /* success */

	if(value != NULL) {
		*value = json;
		json = NULL; /* do NOT free below! */
	}

done:
	if(tokener != NULL)
		json_tokener_free(tokener);
	if(json != NULL)
		json_object_put(json);
	return r;
}

/**
 * Parser for name/value pairs.
 * On entry must point to alnum char. All following chars must be
 * name/value pairs delimited by whitespace up until the end of string.
 * For performance reasons, this works in two stages. In the first
 * stage, we only detect if the motif is correct. The second stage is
 * only called when we know it is. In it, we go once again over the
 * message again and actually extract the data. This is done because
 * data extraction is relatively expensive and in most cases we will
 * have much more frequent mismatches than matches.
 * added 2015-04-25 rgerhards
 */
PARSER(NameValue)
	size_t i = *offs;

	/* stage one */
	while(i < strLen) {
		CHKR(parseNameValue(str, strLen, &i, NULL));
		while(i < strLen && isspace(str[i]))
			++i;
	}

	/* success, persist */
	*parsed = i - *offs;
	r = 0; /* success */

	/* stage two */
	if(value == NULL)
		goto done;

	i = *offs;
	CHKN(*value = json_object_new_object());
	while(i < strLen) {
		CHKR(parseNameValue(str, strLen, &i, *value));
		while(i < strLen && isspace(str[i]))
			++i;
	}

	/* TODO: fix mem leak if alloc json fails */

done:
	return r;
<<<<<<< HEAD
=======
}

/**
 * Parse a MAC layer address.
 * The standard (IEEE 802) format for printing MAC-48 addresses in
 * human-friendly form is six groups of two hexadecimal digits,
 * separated by hyphens (-) or colons (:), in transmission order
 * (e.g. 01-23-45-67-89-ab or 01:23:45:67:89:ab ).
 * This form is also commonly used for EUI-64.
 * from: http://en.wikipedia.org/wiki/MAC_address
 *
 * This parser must start on a hex digit.
 * added 2015-05-04 by rgerhards, v1.1.2
 */
PARSER(MAC48)
	size_t i = *offs;
	char delim;

	if(strLen < i + 17 || /* this motif has exactly 11 characters */
	   !isxdigit(str[i]) ||
	   !isxdigit(str[i+1])
	   )
		FAIL(LN_WRONGPARSER);

	if(str[i+2] == ':')
		delim = ':';
	else if(str[i+2] == '-')
		delim = '-';
	else
		FAIL(LN_WRONGPARSER);

	/* first byte ok */
	if(!isxdigit(str[i+3])  ||
	   !isxdigit(str[i+4])  ||
	   str[i+5] != delim    || /* 2nd byte ok */
	   !isxdigit(str[i+6])  ||
	   !isxdigit(str[i+7])  ||
	   str[i+8] != delim    || /* 3rd byte ok */
	   !isxdigit(str[i+9])  ||
	   !isxdigit(str[i+10]) ||
	   str[i+11] != delim   || /* 4th byte ok */
	   !isxdigit(str[i+12]) ||
	   !isxdigit(str[i+13]) ||
	   str[i+14] != delim   || /* 5th byte ok */
	   !isxdigit(str[i+15]) ||
	   !isxdigit(str[i+16])    /* 6th byte ok */
	   )
		FAIL(LN_WRONGPARSER);

	/* success, persist */
	*parsed = 17;
	r = 0; /* success */

	if(value != NULL) {
		CHKN(*value = json_object_new_string_len(str+i, 17));
	}

done:
fflush(stderr);
	return r;
>>>>>>> 193bef05
}<|MERGE_RESOLUTION|>--- conflicted
+++ resolved
@@ -2575,8 +2575,6 @@
 
 done:
 	return r;
-<<<<<<< HEAD
-=======
 }
 
 /**
@@ -2637,5 +2635,4 @@
 done:
 fflush(stderr);
 	return r;
->>>>>>> 193bef05
 }