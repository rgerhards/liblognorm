/*
 * liblognorm - a fast samples-based log normalization library
 * Copyright 2010-2015 by Rainer Gerhards and Adiscon GmbH.
 *
 * Modified by Pavel Levshin (pavel@levshin.spb.ru) in 2013
 *
 * This file is part of liblognorm.
 *
 * This library is free software; you can redistribute it and/or
 * modify it under the terms of the GNU Lesser General Public
 * License as published by the Free Software Foundation; either
 * version 2.1 of the License, or (at your option) any later version.
 *
 * This library is distributed in the hope that it will be useful,
 * but WITHOUT ANY WARRANTY; without even the implied warranty of
 * MERCHANTABILITY or FITNESS FOR A PARTICULAR PURPOSE.  See the GNU
 * Lesser General Public License for more details.
 *
 * You should have received a copy of the GNU Lesser General Public
 * License along with this library; if not, write to the Free Software
 * Foundation, Inc., 51 Franklin Street, Fifth Floor, Boston, MA  02110-1301  USA
 *
 * A copy of the LGPL v2.1 can be found in the file "COPYING" in this distribution.
 */
#include "config.h"
#include <stdlib.h>
#include <stdio.h>
#include <stdarg.h>
#include <assert.h>
#include <ctype.h>
#include <string.h>

#include "json_compatibility.h"
#include "liblognorm.h"
#include "lognorm.h"
#include "internal.h"
#include "parser.h"
#include "samp.h"

#ifdef FEATURE_REGEXP
#include <pcre.h>
#include <errno.h>			
#endif

/* some helpers */
static inline int
hParseInt(const unsigned char **buf, size_t *lenBuf)
{
	const unsigned char *p = *buf;
	size_t len = *lenBuf;
	int i = 0;

	while(len > 0 && isdigit(*p)) {
		i = i * 10 + *p - '0';
		++p;
		--len;
	}

	*buf = p;
	*lenBuf = len;
	return i;
}

/* parsers for the primitive types
 *
 * All parsers receive 
 *
 * @param[in] str the to-be-parsed string
 * @param[in] strLen length of the to-be-parsed string
 * @param[in] offs an offset into the string
 * @param[in] node fieldlist with additional data; for simple
 *            parsers, this sets variable "ed", which just is
 *            string data.
 * @param[out] parsed bytes
 * @param[out] ptr to json object containing parsed data (can be unused)
 *             if NULL on input, object is NOT persisted
 *
 * They will try to parse out "their" object from the string. If they
 * succeed, they:
 *
 * return 0 on success and LN_WRONGPARSER if this parser could
 *           not successfully parse (but all went well otherwise) and something
 *           else in case of an error.
 */
#define BEGINParser(ParserName) \
<<<<<<< HEAD
int ln_parse##ParserName(const char *str, size_t strLen, size_t *offs,       \
	__attribute__((unused)) const ln_fieldList_t *node,  \
	size_t *parsed,                                      \
	__attribute__((unused)) struct json_object **value) \
=======
int ln_parse##ParserName(const char *const str, const size_t strLen, size_t *const offs, \
			__attribute__((unused)) const ln_fieldList_t *node,  \
			size_t *parsed,                                      \
			__attribute__((unused)) struct json_object **value) \
>>>>>>> 5edc66af
{ \
	int r = LN_WRONGPARSER; \
	__attribute__((unused)) es_str_t *ed = (node == NULL) ? NULL : node->data;  \
	*parsed = 0;

#define FAILParser \
	goto done; /* suppress warnings */ \
done: \
	r = 0; \
	goto fail; /* suppress warnings */ \
fail: 

#define ENDFailParser \
	return r; \
}

#define ENDParser \
	goto done; /* suppress warnings */ \
done: \
	r = 0; \
	goto fail; /* suppress warnings */ \
fail: \
	return r; \
}

/**
 * Utilities to allow constructors of complex parser's to
 *  easily process field-declaration arguments.
 */
#define FIELD_ARG_SEPERATOR ":"
#define MAX_FIELD_ARGS 10

struct pcons_args_s {
	int argc;
	char *argv[MAX_FIELD_ARGS];
};

typedef struct pcons_args_s pcons_args_t;

static void free_pcons_args(pcons_args_t** dat_p) {
	pcons_args_t *dat = *dat_p;
	while((--(dat->argc)) >= 0) {
		if (dat->argv[dat->argc] != NULL) free(dat->argv[dat->argc]);
	}
	free(dat);
	*dat_p = NULL;
}

static pcons_args_t* pcons_args(es_str_t *args, int expected_argc) {
	pcons_args_t *dat = NULL;
	char* orig_str = NULL;
	if ((dat = malloc(sizeof(pcons_args_t))) == NULL) goto fail;
	dat->argc = 0;
	if (args != NULL) {
		orig_str = es_str2cstr(args, NULL);
		char *str = orig_str;
		while (dat->argc < MAX_FIELD_ARGS) {
			int i = dat->argc++;
			char *next = (dat->argc == expected_argc) ? NULL : strstr(str, FIELD_ARG_SEPERATOR);
			if (next == NULL) {
				if ((dat->argv[i] = strdup(str)) == NULL) goto fail;
				break;
			} else {
				if ((dat->argv[i] = strndup(str, next - str)) == NULL) goto fail;
				next++;
			}
			str = next;
		}
	}
	goto done;
fail:
	if (dat != NULL) free_pcons_args(&dat);
done:
	if (orig_str != NULL) free(orig_str);
	return dat;
}

static const char* pcons_arg(pcons_args_t *dat, int i, const char* dflt_val) {
	if (i >= dat->argc) return dflt_val;
	return dat->argv[i];
}

static char* pcons_arg_copy(pcons_args_t *dat, int i, const char* dflt_val) {
	const char *str = pcons_arg(dat, i, dflt_val);
	return (str == NULL) ? NULL : strdup(str);
}

static void pcons_unescape_arg(pcons_args_t *dat, int i) {
	char *arg = (char*) pcons_arg(dat, i, NULL);
	es_str_t *str = NULL;
	if (arg != NULL) {
		str = es_newStrFromCStr(arg, strlen(arg));
		if (str != NULL) {
			es_unescapeStr(str);
			free(arg);
			dat->argv[i] = es_str2cstr(str, NULL);
			es_deleteStr(str);
		}
	}
}

/**
 * Parse a TIMESTAMP as specified in RFC5424 (subset of RFC3339).
 */
BEGINParser(RFC5424Date)
	const unsigned char *pszTS;
	/* variables to temporarily hold time information while we parse */
	__attribute__((unused)) int year;
	int month;
	int day;
	int hour; /* 24 hour clock */
	int minute;
	int second;
	__attribute__((unused)) int secfrac;	/* fractional seconds (must be 32 bit!) */
	__attribute__((unused)) int secfracPrecision;
	__attribute__((unused)) char OffsetMode;	/* UTC offset + or - */
	char OffsetHour;	/* UTC offset in hours */
	int OffsetMinute;	/* UTC offset in minutes */
	size_t len;
	size_t orglen;
	/* end variables to temporarily hold time information while we parse */

	pszTS = (unsigned char*) str + *offs;
	len = orglen = strLen - *offs;

	year = hParseInt(&pszTS, &len);

	/* We take the liberty to accept slightly malformed timestamps e.g. in 
	 * the format of 2003-9-1T1:0:0.  */
	if(len == 0 || *pszTS++ != '-') goto fail;
	--len;
	month = hParseInt(&pszTS, &len);
	if(month < 1 || month > 12) goto fail;

	if(len == 0 || *pszTS++ != '-')
		goto fail;
	--len;
	day = hParseInt(&pszTS, &len);
	if(day < 1 || day > 31) goto fail;

	if(len == 0 || *pszTS++ != 'T') goto fail;
	--len;

	hour = hParseInt(&pszTS, &len);
	if(hour < 0 || hour > 23) goto fail;

	if(len == 0 || *pszTS++ != ':')
		goto fail;
	--len;
	minute = hParseInt(&pszTS, &len);
	if(minute < 0 || minute > 59) goto fail;

	if(len == 0 || *pszTS++ != ':') goto fail;
	--len;
	second = hParseInt(&pszTS, &len);
	if(second < 0 || second > 60) goto fail;

	/* Now let's see if we have secfrac */
	if(len > 0 && *pszTS == '.') {
		--len;
		const unsigned char *pszStart = ++pszTS;
		secfrac = hParseInt(&pszTS, &len);
		secfracPrecision = (int) (pszTS - pszStart);
	} else {
		secfracPrecision = 0;
		secfrac = 0;
	}

	/* check the timezone */
	if(len == 0) goto fail;

	if(*pszTS == 'Z') {
		--len;
		pszTS++; /* eat Z */
		OffsetMode = 'Z';
		OffsetHour = 0;
		OffsetMinute = 0;
	} else if((*pszTS == '+') || (*pszTS == '-')) {
		OffsetMode = *pszTS;
		--len;
		pszTS++;

		OffsetHour = hParseInt(&pszTS, &len);
		if(OffsetHour < 0 || OffsetHour > 23)
			goto fail;

		if(len == 0 || *pszTS++ != ':')
			goto fail;
		--len;
		OffsetMinute = hParseInt(&pszTS, &len);
		if(OffsetMinute < 0 || OffsetMinute > 59)
			goto fail;
	} else {
		/* there MUST be TZ information */
		goto fail;
	}

	if(len > 0) {
		if(*pszTS != ' ') /* if it is not a space, it can not be a "good" time */
			goto fail;
	}

	/* we had success, so update parse pointer */
	*parsed = orglen - len;

ENDParser


/**
 * Parse a RFC3164 Date.
 */
BEGINParser(RFC3164Date)
	const unsigned char *p;
	size_t len, orglen;
	/* variables to temporarily hold time information while we parse */
	__attribute__((unused)) int month;
	int day;
	//int year = 0; /* 0 means no year provided */
	int hour; /* 24 hour clock */
	int minute;
	int second;

	p = (unsigned char*) str + *offs;
	orglen = len = strLen - *offs;
	/* If we look at the month (Jan, Feb, Mar, Apr, May, Jun, Jul, Aug, Sep, Oct, Nov, Dec),
	 * we may see the following character sequences occur:
	 *
	 * J(an/u(n/l)), Feb, Ma(r/y), A(pr/ug), Sep, Oct, Nov, Dec
	 *
	 * We will use this for parsing, as it probably is the
	 * fastest way to parse it.
	 */
	if(len < 3)
		goto fail;

	switch(*p++)
	{
	case 'j':
	case 'J':
		if(*p == 'a' || *p == 'A') {
			++p;
			if(*p == 'n' || *p == 'N') {
				++p;
				month = 1;
			} else
				goto fail;
		} else if(*p == 'u' || *p == 'U') {
			++p;
			if(*p == 'n' || *p == 'N') {
				++p;
				month = 6;
			} else if(*p == 'l' || *p == 'L') {
				++p;
				month = 7;
			} else
				goto fail;
		} else
			goto fail;
		break;
	case 'f':
	case 'F':
		if(*p == 'e' || *p == 'E') {
			++p;
			if(*p == 'b' || *p == 'B') {
				++p;
				month = 2;
			} else
				goto fail;
		} else
			goto fail;
		break;
	case 'm':
	case 'M':
		if(*p == 'a' || *p == 'A') {
			++p;
			if(*p == 'r' || *p == 'R') {
				++p;
				month = 3;
			} else if(*p == 'y' || *p == 'Y') {
				++p;
				month = 5;
			} else
				goto fail;
		} else
			goto fail;
		break;
	case 'a':
	case 'A':
		if(*p == 'p' || *p == 'P') {
			++p;
			if(*p == 'r' || *p == 'R') {
				++p;
				month = 4;
			} else
				goto fail;
		} else if(*p == 'u' || *p == 'U') {
			++p;
			if(*p == 'g' || *p == 'G') {
				++p;
				month = 8;
			} else
				goto fail;
		} else
			goto fail;
		break;
	case 's':
	case 'S':
		if(*p == 'e' || *p == 'E') {
			++p;
			if(*p == 'p' || *p == 'P') {
				++p;
				month = 9;
			} else
				goto fail;
		} else
			goto fail;
		break;
	case 'o':
	case 'O':
		if(*p == 'c' || *p == 'C') {
			++p;
			if(*p == 't' || *p == 'T') {
				++p;
				month = 10;
			} else
				goto fail;
		} else
			goto fail;
		break;
	case 'n':
	case 'N':
		if(*p == 'o' || *p == 'O') {

			++p;
			if(*p == 'v' || *p == 'V') {
				++p;
				month = 11;
			} else
				goto fail;
		} else
			goto fail;
		break;
	case 'd':
	case 'D':
		if(*p == 'e' || *p == 'E') {
			++p;
			if(*p == 'c' || *p == 'C') {
				++p;
				month = 12;
			} else
				goto fail;
		} else
			goto fail;
		break;
	default:
		goto fail;
	}

	len -= 3;
	
	/* done month */

	if(len == 0 || *p++ != ' ')
		goto fail;
	--len;

	/* we accept a slightly malformed timestamp with one-digit days. */
	if(*p == ' ') {
		--len;
		++p;
	}

	day = hParseInt(&p, &len);
	if(day < 1 || day > 31)
		goto fail;

	if(len == 0 || *p++ != ' ')
		goto fail;
	--len;

	/* time part */
	hour = hParseInt(&p, &len);
	if(hour > 1970 && hour < 2100) {
		/* if so, we assume this actually is a year. This is a format found
		 * e.g. in Cisco devices.
		 *
		year = hour;
		*/

		/* re-query the hour, this time it must be valid */
		if(len == 0 || *p++ != ' ')
			goto fail;
		--len;
		hour = hParseInt(&p, &len);
	}

	if(hour < 0 || hour > 23)
		goto fail;

	if(len == 0 || *p++ != ':')
		goto fail;
	--len;
	minute = hParseInt(&p, &len);
	if(minute < 0 || minute > 59)
		goto fail;

	if(len == 0 || *p++ != ':')
		goto fail;
	--len;
	second = hParseInt(&p, &len);
	if(second < 0 || second > 60)
		goto fail;

	/* we provide support for an extra ":" after the date. While this is an
	 * invalid format, it occurs frequently enough (e.g. with Cisco devices)
	 * to permit it as a valid case. -- rgerhards, 2008-09-12
	 */
	if(len > 0 && *p == ':') {
		++p; /* just skip past it */
		--len;
	}

	/* we had success, so update parse pointer */
	*parsed = orglen - len;
ENDParser


/**
 * Parse a Number.
 * Note that a number is an abstracted concept. We always represent it
 * as 64 bits (but may later change our mind if performance dictates so).
 */
BEGINParser(Number)
	const char *c;
	size_t i;

	assert(str != NULL);
	assert(offs != NULL);
	assert(parsed != NULL);
	c = str;

	for (i = *offs; i < strLen && isdigit(c[i]); i++);
	if (i == *offs)
		goto fail;
	
	/* success, persist */
	*parsed = i - *offs;

ENDParser

/**
 * Parse a Real-number in floating-pt form.
 */
BEGINParser(Float)
const char *c;
size_t i;

assert(str != NULL);
assert(offs != NULL);
assert(parsed != NULL);
c = str;

int seen_point = 0;

i = *offs;

if (c[i] == '-') i++; 

for (; i < strLen; i++) {
	if (c[i] == '.') {
		if (seen_point != 0) break;
		seen_point = 1;
	} else if (! isdigit(c[i])) {
		break;
	} 
}
if (i == *offs)
	goto fail;
	
/* success, persist */
*parsed = i - *offs;

ENDParser


/**
 * Parse a hex Number.
 * A hex number begins with 0x and contains only hex digits until the terminating
 * whitespace. Note that if a non-hex character is deteced inside the number string,
 * this is NOT considered to be a number.
 */
BEGINParser(HexNumber)
	const char *c;
	size_t i = *offs;

	assert(str != NULL);
	assert(offs != NULL);
	assert(parsed != NULL);
	c = str;

	if(c[i] != '0' || c[i+1] != 'x')
		goto fail;

	for (i += 2 ; i < strLen && isxdigit(c[i]); i++);
	if (i == *offs || !isspace(c[i]))
		goto fail;
	
	/* success, persist */
	*parsed = i - *offs;
ENDParser


/**
 * Parse a kernel timestamp.
 * This is a fixed format, see
 * https://git.kernel.org/cgit/linux/kernel/git/torvalds/linux.git/tree/kernel/printk/printk.c?id=refs/tags/v4.0#n1011
 * This is the code that generates it:
 * sprintf(buf, "[%5lu.%06lu] ",  (unsigned long)ts, rem_nsec / 1000);
 * We accept up to 12 digits for ts, everything above that for sure is
 * no timestamp.
 */
#define LEN_KERNEL_TIMESTAMP 14
BEGINParser(KernelTimestamp)
	const char *c;
	size_t i;

	assert(str != NULL);
	assert(offs != NULL);
	assert(parsed != NULL);
	c = str;

	i = *offs;
	if(c[i] != '[' || i+LEN_KERNEL_TIMESTAMP > strLen
	   || !isdigit(c[i+1])
	   || !isdigit(c[i+2])
	   || !isdigit(c[i+3])
	   || !isdigit(c[i+4])
	   || !isdigit(c[i+5])
	   )
		goto fail;
	i += 6;
	for(int j = 0 ; j < 7 && i < strLen && isdigit(c[i]) ; )
		++i, ++j;	/* just scan */

	if(i >= strLen || c[i] != '.')
		goto fail;

	++i; /* skip over '.' */

	if( i+7 > strLen
	   || !isdigit(c[i+0])
	   || !isdigit(c[i+1])
	   || !isdigit(c[i+2])
	   || !isdigit(c[i+3])
	   || !isdigit(c[i+4])
	   || !isdigit(c[i+5])
	   || c[i+6] != ']'
	   )
		goto fail;
	i += 7;

	/* success, persist */
	*parsed = i - *offs;
ENDParser

/**
 * Parse whitespace.
 * This parses all whitespace until the first non-whitespace character
 * is found. This is primarily a tool to skip to the next "word" if
 * the exact number of whitspace characters (and type of whitespace)
 * is not known. The current parsing position MUST be on a whitspace,
 * else the parser does not match.
 * This parser is also a forward-compatibility tool for the upcoming
 * slsa (simple log structure analyser) tool.
 */
BEGINParser(Whitespace)
	const char *c;
	size_t i = *offs;

	assert(str != NULL);
	assert(offs != NULL);
	assert(parsed != NULL);
	c = str;

	if(!isspace(c[i]))
		goto fail;

	for (i++ ; i < strLen && isspace(c[i]); i++);
	/* success, persist */
	*parsed = i - *offs;
ENDParser


/**
 * Parse a word.
 * A word is a SP-delimited entity. The parser always works, except if
 * the offset is position on a space upon entry.
 */
BEGINParser(Word)
	const char *c;
	size_t i;

	assert(str != NULL);
	assert(offs != NULL);
	assert(parsed != NULL);
	c = str;
	i = *offs;

	/* search end of word */
	while(i < strLen && c[i] != ' ') 
		i++;

	if(i == *offs) {
		goto fail;
	}

	/* success, persist */
	*parsed = i - *offs;

ENDParser


/**
 * Parse everything up to a specific string.
 * swisskid, 2015-01-21
 */
BEGINParser(StringTo)
	const char *c;
	const char *toFind;
	size_t i, j, k, m;
	int chkstr;
	assert(str != NULL);
	assert(offs != NULL);
	assert(parsed != NULL);
	assert(ed != NULL);
	k = es_strlen(ed) - 1;
	toFind = es_str2cstr(ed, NULL);
	c = str;
	i = *offs;
	chkstr = 0;

	/* Total hunt for letter */
	while(chkstr == 0 && i < strLen ) {
	    i++;
	    if(c[i] == toFind[0]) {
		/* Found the first letter, now find the rest of the string */
		j = 0;
		m = i;
		while(m < strLen && j < k ) {
		    m++;
		    j++;
		    if(c[m] != toFind[j])
			break;
		    if (j == k) 
			chkstr = 1;
		}
	    }
	}
	if(i == *offs || i == strLen || c[i] != toFind[0]) {
		r = LN_WRONGPARSER;
		goto fail;
	} 

	/* success, persist */
	*parsed = i - *offs;

ENDParser
/**
 * Parse a alphabetic word.
 * A alpha word is composed of characters for which isalpha returns true.
 * The parser fails if there is no alpha character at all.
 */
BEGINParser(Alpha)
	const char *c;
	size_t i;

	assert(str != NULL);
	assert(offs != NULL);
	assert(parsed != NULL);
	c = str;
	i = *offs;

	/* search end of word */
	while(i < strLen && isalpha(c[i])) 
		i++;

	if(i == *offs) {
		goto fail;
	}

	/* success, persist */
	*parsed = i - *offs;

ENDParser


/**
 * Parse everything up to a specific character.
 * The character must be the only char inside extra data passed to the parser.
 * It is a program error if strlen(ed) != 1. It is considered a format error if
 * a) the to-be-parsed buffer is already positioned on the terminator character
 * b) there is no terminator until the end of the buffer
 * In those cases, the parsers declares itself as not being successful, in all
 * other cases a string is extracted.
 */
BEGINParser(CharTo)
	const char *c;
	unsigned char cTerm;
	size_t i;

	assert(str != NULL);
	assert(offs != NULL);
	assert(parsed != NULL);
	assert(es_strlen(ed) == 1);
	cTerm = *(es_getBufAddr(ed));
	c = str;
	i = *offs;

	/* search end of word */
	while(i < strLen && c[i] != cTerm) 
		i++;

	if(i == *offs || i == strLen || c[i] != cTerm) {
		r = LN_WRONGPARSER;
		goto fail;
	}

	/* success, persist */
	*parsed = i - *offs;

ENDParser


/**
 * Parse everything up to a specific character, or up to the end of string.
 * The character must be the only char inside extra data passed to the parser.
 * It is a program error if strlen(ed) != 1.
 * This parser always returns success.
 * By nature of the parser, it is required that end of string or the separator
 * follows this field in rule.
 */
BEGINParser(CharSeparated)
	const char *c;
	unsigned char cTerm;
	size_t i;

	assert(str != NULL);
	assert(offs != NULL);
	assert(parsed != NULL);
	assert(es_strlen(ed) == 1);
	cTerm = *(es_getBufAddr(ed));
	c = str;
	i = *offs;

	/* search end of word */
	while(i < strLen && c[i] != cTerm) 
		i++;

	/* success, persist */
	*parsed = i - *offs;

ENDParser

/**
 * Parse yet-to-be-matched portion of string by re-applying
 * top-level rules again. 
 */
#define DEFAULT_REMAINING_FIELD_NAME "tail"

struct recursive_parser_data_s {
	ln_ctx ctx;
	char* remaining_field;
	int free_ctx;
};

BEGINParser(Recursive)
	assert(str != NULL);
	assert(offs != NULL);
	assert(parsed != NULL);

	struct recursive_parser_data_s* pData = (struct recursive_parser_data_s*) node->parser_data;

	if (pData != NULL) {
		int remaining_len = strLen - *offs;
		const char *remaining_str = str + *offs;
		json_object *unparsed = NULL;
		CHKN(*value = json_object_new_object());

		ln_normalize(pData->ctx, remaining_str, remaining_len, value);

		if (json_object_object_get_ex(*value, UNPARSED_DATA_KEY, &unparsed)) {
			json_object_put(*value);
			*value = NULL;
			*parsed = 0;
		} else if (pData->remaining_field != NULL && json_object_object_get_ex(*value, pData->remaining_field, &unparsed)) {
			*parsed = strLen - *offs - json_object_get_string_len(unparsed);
			json_object_object_del(*value, pData->remaining_field);
		} else {
			*parsed = strLen - *offs;
		}
	}
ENDParser

typedef ln_ctx (ctx_constructor)(ln_ctx, pcons_args_t*, const char*);

static void* _recursive_parser_data_constructor(ln_fieldList_t *node, ln_ctx ctx, int no_of_args, int remaining_field_arg_idx,
												int free_ctx, ctx_constructor *fn) {
	int r = LN_BADCONFIG;
	char* name = NULL;
	struct recursive_parser_data_s *pData = NULL;
	pcons_args_t *args = NULL;
	CHKN(name = es_str2cstr(node->name, NULL));
	CHKN(pData = calloc(1, sizeof(struct recursive_parser_data_s)));
	pData->free_ctx = free_ctx;
	pData->remaining_field = NULL;
	CHKN(args = pcons_args(node->raw_data, no_of_args));
	CHKN(pData->ctx = fn(ctx, args, name));
	CHKN(pData->remaining_field = pcons_arg_copy(args, remaining_field_arg_idx, DEFAULT_REMAINING_FIELD_NAME));
	r = 0;
done:
	if (r != 0) {
		if (name == NULL) ln_dbgprintf(ctx, "couldn't allocate memory for recursive/descent field name");
		else if (pData == NULL) ln_dbgprintf(ctx, "couldn't allocate memory for parser-data for field: %s", name);
		else if (args == NULL) ln_dbgprintf(ctx, "couldn't allocate memory for argument-parsing for field: %s", name);
		else if (pData->ctx == NULL) ln_dbgprintf(ctx, "recursive/descent normalizer context creation failed for field: %s", name);
		else if (pData->remaining_field == NULL) ln_dbgprintf(ctx, "couldn't allocate memory for remaining-field name for "
															  "recursive/descent field: %s", name);

		recursive_parser_data_destructor((void**) &pData);
	}
	free(name);
	free_pcons_args(&args);
	return pData;
}

static ln_ctx identity_recursive_parse_ctx_constructor(ln_ctx parent_ctx,
													   __attribute__((unused)) pcons_args_t* args,
													   __attribute__((unused)) const char* field_name) {
	return parent_ctx;
}

void* recursive_parser_data_constructor(ln_fieldList_t *node, ln_ctx ctx) {
	return _recursive_parser_data_constructor(node, ctx, 1, 0, 0, identity_recursive_parse_ctx_constructor);
}

static ln_ctx child_recursive_parse_ctx_constructor(ln_ctx parent_ctx, pcons_args_t* args, const char* field_name) {
	int r = LN_BADCONFIG;
	const char* rb = NULL;
	ln_ctx ctx = NULL;
	pcons_unescape_arg(args, 0);
	CHKN(rb = pcons_arg(args, 0, NULL));
	CHKN(ctx = ln_inherittedCtx(parent_ctx));
	CHKR(ln_loadSamples(ctx, rb));
done:
	if (r != 0) {
		if (rb == NULL) ln_dbgprintf(parent_ctx, "file-name for descent rulebase not provided for field: %s", field_name);
		else if (ctx == NULL) ln_dbgprintf(parent_ctx, "couldn't allocate memory to create descent-field normalizer context "
										   "for field: %s", field_name);
		else ln_dbgprintf(parent_ctx, "couldn't load samples into descent context for field: %s", field_name);
		if (ctx != NULL) ln_exitCtx(ctx);
		ctx = NULL;
	}
	return ctx;
}

void* descent_parser_data_constructor(ln_fieldList_t *node, ln_ctx ctx) {
	return _recursive_parser_data_constructor(node, ctx, 2, 1, 1, child_recursive_parse_ctx_constructor);
}

void recursive_parser_data_destructor(void** dataPtr) {
	if (*dataPtr != NULL) {
		struct recursive_parser_data_s *pData = (struct recursive_parser_data_s*) *dataPtr;
		if (pData->free_ctx && pData->ctx != NULL) {
			ln_exitCtx(pData->ctx);
			pData->ctx = NULL;
		}
		if (pData->remaining_field != NULL) free(pData->remaining_field);
		free(pData);
		*dataPtr = NULL;
	}
};

/**
 * Parse string tokenized by given char-sequence
 * The sequence may appear 0 or more times, but zero times means 1 token.
 * NOTE: its not 0 tokens, but 1 token.
 *
 * The token found is parsed according to the field-type provided after
 *  tokenizer char-seq.
 */
#define DEFAULT_MATCHED_FIELD_NAME "default"

struct tokenized_parser_data_s {
	es_str_t *tok_str;
	ln_ctx ctx;
	char *remaining_field;
	int use_default_field;
	int free_ctx;
};

typedef struct tokenized_parser_data_s tokenized_parser_data_t;

BEGINParser(Tokenized) {
	assert(str != NULL);
	assert(offs != NULL);
	assert(parsed != NULL);

	tokenized_parser_data_t *pData = (tokenized_parser_data_t*) node->parser_data;

	if (pData != NULL ) {
		json_object *json_p = NULL;
		if (pData->use_default_field) CHKN(json_p = json_object_new_object());
		json_object *matches = NULL;
		CHKN(matches = json_object_new_array());

		int remaining_len = strLen - *offs;
		const char *remaining_str = str + *offs;
		json_object *remaining = NULL;
		json_object *match = NULL;

		while (remaining_len > 0) {
			if (! pData->use_default_field) {
				json_object_put(json_p);
				json_p = json_object_new_object();
			} //TODO: handle null condition gracefully

			ln_normalize(pData->ctx, remaining_str, remaining_len, &json_p);

			if (remaining) json_object_put(remaining);

			if (pData->use_default_field && json_object_object_get_ex(json_p, DEFAULT_MATCHED_FIELD_NAME, &match)) {
				json_object_array_add(matches, json_object_get(match));
			} else if (! (pData->use_default_field || json_object_object_get_ex(json_p, UNPARSED_DATA_KEY, &match))) {
				json_object_array_add(matches, json_object_get(json_p));
			} else {
				if (json_object_array_length(matches) > 0) {
					remaining_len += es_strlen(pData->tok_str);
					break;
				} else {
					json_object_put(json_p);
					json_object_put(matches);
					FAIL(LN_WRONGPARSER);
				}
			}

			if (json_object_object_get_ex(json_p, pData->remaining_field, &remaining)) {
				remaining_len = json_object_get_string_len(remaining);
				if (remaining_len > 0) {
					remaining_str = json_object_get_string(json_object_get(remaining));
					json_object_object_del(json_p, pData->remaining_field);
					if (es_strbufcmp(pData->tok_str, (const unsigned char *)remaining_str, es_strlen(pData->tok_str))) {
						json_object_put(remaining);
						break;
					} else {
						remaining_str += es_strlen(pData->tok_str);
						remaining_len -= es_strlen(pData->tok_str);
					}
				}
			} else {
				remaining_len = 0;
				break;
			}

			if (pData->use_default_field) json_object_object_del(json_p, DEFAULT_MATCHED_FIELD_NAME);
		}
		json_object_put(json_p);

		/* success, persist */
		*parsed = (strLen - *offs) - remaining_len;
		*value =  matches;
	} else {
		FAIL(LN_BADPARSERSTATE);
	}

} ENDParser

void tokenized_parser_data_destructor(void** dataPtr) {
	tokenized_parser_data_t *data = (tokenized_parser_data_t*) *dataPtr;
	if (data->tok_str != NULL) es_deleteStr(data->tok_str);
	if (data->free_ctx && (data->ctx != NULL)) ln_exitCtx(data->ctx);
	if (data->remaining_field != NULL) free(data->remaining_field);
	free(data);
	*dataPtr = NULL;
}

static void load_generated_parser_samples(ln_ctx ctx,
	const char* const field_descr, const int field_descr_len,
	const char* const suffix, const int length) {
	static const char* const RULE_PREFIX = "rule=:%"DEFAULT_MATCHED_FIELD_NAME":";//TODO: extract nice constants
	static const int RULE_PREFIX_LEN = 15;

	char *sample_str = NULL;
	es_str_t *field_decl = es_newStrFromCStr(RULE_PREFIX, RULE_PREFIX_LEN);
	if (! field_decl) goto free;

	if (es_addBuf(&field_decl, field_descr, field_descr_len)
		|| es_addBuf(&field_decl, "%", 1)
		|| es_addBuf(&field_decl, suffix, length)) {
		ln_dbgprintf(ctx, "couldn't prepare field for tokenized field-picking: '%s'", field_descr);
		goto free;
	}
	sample_str = es_str2cstr(field_decl, NULL);
	if (! sample_str) {
		ln_dbgprintf(ctx, "couldn't prepare sample-string for: '%s'", field_descr);
		goto free;
	}
	ln_loadSample(ctx, sample_str);
free:
	if (sample_str) free(sample_str);
	if (field_decl) es_deleteStr(field_decl);
}

static ln_ctx generate_context_with_field_as_prefix(ln_ctx parent, const char* field_descr, int field_descr_len) {
	int r = LN_BADCONFIG;
	const char* remaining_field = "%"DEFAULT_REMAINING_FIELD_NAME":rest%";
	ln_ctx ctx = NULL;
	CHKN(ctx = ln_inherittedCtx(parent));
	load_generated_parser_samples(ctx, field_descr, field_descr_len, remaining_field, strlen(remaining_field));
	load_generated_parser_samples(ctx, field_descr, field_descr_len, "", 0);
	r = 0;
done:
	if (r != 0) {
		ln_exitCtx(ctx);
		ctx = NULL;
	}
	return ctx;
}

static ln_fieldList_t* parse_tokenized_content_field(ln_ctx ctx, const char* field_descr, size_t field_descr_len) {
	es_str_t* tmp = NULL;
	es_str_t* descr = NULL;
	ln_fieldList_t *node = NULL;
	int r = 0;
	CHKN(tmp = es_newStr(80));
	CHKN(descr = es_newStr(80));
	const char* field_prefix = "%" DEFAULT_MATCHED_FIELD_NAME ":";
	CHKR(es_addBuf(&descr, field_prefix, strlen(field_prefix)));
	CHKR(es_addBuf(&descr, field_descr, field_descr_len));
	CHKR(es_addChar(&descr, '%'));
	es_size_t offset = 0;
	CHKN(node = ln_parseFieldDescr(ctx, descr, &offset, &tmp, &r));
	if (offset != es_strlen(descr)) FAIL(LN_BADPARSERSTATE);
done:
	if (r != 0) {
		if (node != NULL) ln_deletePTreeNode(node);
		node = NULL;
	}
	if (descr != NULL) es_deleteStr(descr);
	if (tmp != NULL) es_deleteStr(tmp);
	return node;
}

void* tokenized_parser_data_constructor(ln_fieldList_t *node, ln_ctx ctx) {
	int r = LN_BADCONFIG;
	char* name = es_str2cstr(node->name, NULL);
	pcons_args_t *args = NULL;
	tokenized_parser_data_t *pData = NULL;
	const char *field_descr = NULL;
	ln_fieldList_t* field = NULL;
	const char *tok = NULL;

	CHKN(args = pcons_args(node->raw_data, 2));

	CHKN(pData = calloc(1, sizeof(tokenized_parser_data_t)));
	pcons_unescape_arg(args, 0);
	CHKN(tok = pcons_arg(args, 0, NULL));
	CHKN(pData->tok_str = es_newStrFromCStr(tok, strlen(tok)));
	es_unescapeStr(pData->tok_str);
	CHKN(field_descr = pcons_arg(args, 1, NULL));
	const int field_descr_len = strlen(field_descr);
	pData->free_ctx = 1;
	CHKN(field = parse_tokenized_content_field(ctx, field_descr, field_descr_len));
	if (field->parser == ln_parseRecursive) {
		pData->use_default_field = 0;
		struct recursive_parser_data_s *dat = (struct recursive_parser_data_s*) field->parser_data;
		if (dat != NULL) {
			CHKN(pData->remaining_field = strdup(dat->remaining_field));
			pData->free_ctx = dat->free_ctx;
			pData->ctx = dat->ctx;
			dat->free_ctx = 0;
		}
	} else {
		pData->use_default_field = 1;
		CHKN(pData->ctx = generate_context_with_field_as_prefix(ctx, field_descr, field_descr_len));
	}
	if (pData->remaining_field == NULL) CHKN(pData->remaining_field = strdup(DEFAULT_REMAINING_FIELD_NAME));
	r = 0;
done:
	if (r != 0) {
		if (name == NULL) ln_dbgprintf(ctx, "couldn't allocate memory for tokenized-field name");
		else if (args == NULL) ln_dbgprintf(ctx, "couldn't allocate memory for argument-parsing for field: %s", name);
		else if (pData == NULL) ln_dbgprintf(ctx, "couldn't allocate memory for parser-data for field: %s", name);
		else if (tok == NULL) ln_dbgprintf(ctx, "token-separator not provided for field: %s", name);
		else if (pData->tok_str == NULL) ln_dbgprintf(ctx, "couldn't allocate memory for token-separator for field: %s", name);
		else if (field_descr == NULL) ln_dbgprintf(ctx, "field-type not provided for field: %s", name);
		else if (field == NULL) ln_dbgprintf(ctx, "couldn't resolve single-token field-type for tokenized field: %s", name);
		else if (pData->ctx == NULL) ln_dbgprintf(ctx, "couldn't initialize normalizer-context for field: %s", name);
		else if (pData->remaining_field == NULL) ln_dbgprintf(ctx, "couldn't allocate memory for "
															  "remaining-field-name for field: %s", name);
		if (pData) tokenized_parser_data_destructor((void**) &pData);
	}
	if (name != NULL) free(name);
	if (field != NULL) ln_deletePTreeNode(field);
	if (args) free_pcons_args(&args);
	return pData;
}

#ifdef FEATURE_REGEXP

/**
 * Parse string matched by provided posix extended regex.
 *
 * Please note that using regex field in most cases will be
 * significantly slower than other field-types.
 */
struct regex_parser_data_s {
	pcre *re;
	int consume_group;
	int return_group;
	int max_groups;
};

BEGINParser(Regex)
	assert(str != NULL);
	assert(offs != NULL);
	assert(parsed != NULL);
	unsigned int* ovector = NULL;

	struct regex_parser_data_s *pData = (struct regex_parser_data_s*) node->parser_data;
	if (pData != NULL) {
		ovector = calloc(pData->max_groups, sizeof(int) * 3);
		if (ovector == NULL) FAIL(LN_NOMEM);

		int result = pcre_exec(pData->re, NULL,	str, strLen, *offs, 0, (int*) ovector, pData->max_groups * 3);
		if (result == 0) result = pData->max_groups;
		if (result > pData->consume_group) {
			//please check 'man 3 pcreapi' for cryptic '2 * n' and '2 * n + 1' magic
			if (ovector[2 * pData->consume_group] == *offs) {
				*parsed = ovector[2 * pData->consume_group + 1] - ovector[2 * pData->consume_group];
				if (pData->consume_group != pData->return_group) {
					char* val = NULL;
					CHKN(val = strndup(str + ovector[2 * pData->return_group],
						ovector[2 * pData->return_group + 1] - ovector[2 * pData->return_group]));
					*value = json_object_new_string(val);
					free(val);
					if (*value == NULL) {
						free(ovector);
						FAIL(LN_NOMEM);
					}
				}
			}
		}
		free(ovector);
	}
ENDParser

static const char* regex_parser_configure_consume_and_return_group(pcons_args_t* args, struct regex_parser_data_s *pData) {
	const char* consume_group_parse_error = "couldn't parse consume-group number";
	const char* return_group_parse_error = "couldn't parse return-group number";

	char* tmp = NULL;

	const char* consume_grp_str = NULL;
	const char* return_grp_str = NULL;

	if ((consume_grp_str = pcons_arg(args, 1, "0")) == NULL ||
		strlen(consume_grp_str) == 0) return consume_group_parse_error;
	if ((return_grp_str = pcons_arg(args, 2, consume_grp_str)) == NULL ||
		strlen(return_grp_str) == 0) return return_group_parse_error;

	errno = 0;
	pData->consume_group = strtol(consume_grp_str, &tmp, 10);
	if (errno != 0 || strlen(tmp) != 0) return consume_group_parse_error;

	pData->return_group = strtol(return_grp_str, &tmp, 10);
	if (errno != 0 || strlen(tmp) != 0) return return_group_parse_error;

	return NULL;
}

void* regex_parser_data_constructor(ln_fieldList_t *node, ln_ctx ctx) {
	int r = LN_BADCONFIG;
	char* exp = NULL;
	const char* grp_parse_err = NULL;
	pcons_args_t* args = NULL;
	char* name = NULL;
	struct regex_parser_data_s *pData = NULL;
	const char *unescaped_exp = NULL;
	const char *error = NULL;
	int erroffset = 0;


	CHKN(name = es_str2cstr(node->name, NULL));

	if (! ctx->allowRegex) FAIL(LN_BADCONFIG);
	CHKN(pData = malloc(sizeof(struct regex_parser_data_s)));
	pData->re = NULL;

	CHKN(args = pcons_args(node->raw_data, 3));
	pData->consume_group = pData->return_group = 0;
	CHKN(unescaped_exp = pcons_arg(args, 0, NULL));
	pcons_unescape_arg(args, 0);
	CHKN(exp = pcons_arg_copy(args, 0, NULL));

	if ((grp_parse_err = regex_parser_configure_consume_and_return_group(args, pData)) != NULL) FAIL(LN_BADCONFIG);

	CHKN(pData->re = pcre_compile(exp, 0, &error, &erroffset, NULL));

	pData->max_groups = ((pData->consume_group > pData->return_group) ? pData->consume_group : pData->return_group) + 1;
	r = 0;
done:
	if (r != 0) {
		if (name == NULL) ln_dbgprintf(ctx, "couldn't allocate memory regex-field name");
		else if (! ctx->allowRegex) ln_dbgprintf(ctx, "regex support is not enabled for: '%s' "
												 "(please check lognorm context initialization)", name);
		else if (pData == NULL) ln_dbgprintf(ctx, "couldn't allocate memory for parser-data for field: %s", name);
		else if (args == NULL) ln_dbgprintf(ctx, "couldn't allocate memory for argument-parsing for field: %s", name);
		else if (unescaped_exp == NULL) ln_dbgprintf(ctx, "regular-expression missing for field: '%s'", name);
		else if (exp == NULL) ln_dbgprintf(ctx, "couldn't allocate memory for regex-string for field: '%s'", name);
		else if (grp_parse_err != NULL)  ln_dbgprintf(ctx, "%s for: '%s'", grp_parse_err, name);
		else if (pData->re == NULL)	ln_dbgprintf(ctx, "couldn't compile regex(encountered error '%s' at char '%d' in pattern) "
												 "for regex-matched field: '%s'", error, erroffset, name);
		regex_parser_data_destructor((void**)&pData);
	}
	if (exp != NULL) free(exp);
	if (args != NULL) free_pcons_args(&args);
	if (name != NULL) free(name);
	return pData;
}

void regex_parser_data_destructor(void** dataPtr) {
	if ((*dataPtr) != NULL) {
		struct regex_parser_data_s *pData = (struct regex_parser_data_s*) *dataPtr;
		if (pData->re != NULL) pcre_free(pData->re);
		free(pData);
		*dataPtr = NULL;
	}
}

#endif

/**
 * Parse yet-to-be-matched portion of string by re-applying
 * top-level rules again. 
 */
typedef enum interpret_type {
	/* If you change this, be sure to update json_type_to_name() too */
	it_b10int,
	it_b16int,
	it_floating_pt,
	it_boolean
} interpret_type;

struct interpret_parser_data_s {
	ln_ctx ctx;
	enum interpret_type intrprt;
};

static json_object* interpret_as_int(json_object *value, int base) {
	if (json_object_is_type(value, json_type_string)) {
		return json_object_new_int64(strtol(json_object_get_string(value), NULL, base));
	} else if (json_object_is_type(value, json_type_int)) {
		return value;
	} else {
		return NULL;
	}
}

static json_object* interpret_as_double(json_object *value) {
	double val = json_object_get_double(value);
	return json_object_new_double(val);
}

static json_object* interpret_as_boolean(json_object *value) {
	json_bool val;
	if (json_object_is_type(value, json_type_string)) {
		const char* str = json_object_get_string(value);
		val = (strcasecmp(str, "false") == 0 || strcasecmp(str, "no") == 0) ? 0 : 1;
	} else {
		val = json_object_get_boolean(value);
	}
	return json_object_new_boolean(val);
}

static int reinterpret_value(json_object **value, enum interpret_type to_type) {
	switch(to_type) {
	case it_b10int:
		*value = interpret_as_int(*value, 10);
		break;
	case it_b16int:
		*value = interpret_as_int(*value, 16);
		break;
	case it_floating_pt:
		*value = interpret_as_double(*value);
		break;
	case it_boolean:
		*value = interpret_as_boolean(*value);
		break;
	default:
		return 0;
	}
	return 1;
}

BEGINParser(Interpret)
	assert(str != NULL);
	assert(offs != NULL);
	assert(parsed != NULL);
	json_object *unparsed = NULL;
	json_object *parsed_raw = NULL;

	struct interpret_parser_data_s* pData = (struct interpret_parser_data_s*) node->parser_data;

	if (pData != NULL) {
		int remaining_len = strLen - *offs;
		const char *remaining_str = str + *offs;

		CHKN(parsed_raw = json_object_new_object());

		ln_normalize(pData->ctx, remaining_str, remaining_len, &parsed_raw);

		if (json_object_object_get_ex(parsed_raw, UNPARSED_DATA_KEY, NULL)) {
			*parsed = 0;
		} else {
			json_object_object_get_ex(parsed_raw, DEFAULT_MATCHED_FIELD_NAME, value);
			json_object_object_get_ex(parsed_raw, DEFAULT_REMAINING_FIELD_NAME, &unparsed);
			if (reinterpret_value(value, pData->intrprt)) {
				*parsed = strLen - *offs - json_object_get_string_len(unparsed);
			}
		}
		json_object_put(parsed_raw);
	}
ENDParser

void* interpret_parser_data_constructor(ln_fieldList_t *node, ln_ctx ctx) {
	int r = LN_BADCONFIG;
	char* name = NULL;
	struct interpret_parser_data_s *pData = NULL;
	pcons_args_t *args = NULL;
	int bad_interpret = 0;
	const char* type_str = NULL;
	const char *field_type = NULL;
	CHKN(name = es_str2cstr(node->name, NULL));
	CHKN(pData = calloc(1, sizeof(struct interpret_parser_data_s)));
	CHKN(args = pcons_args(node->raw_data, 2));
	CHKN(type_str = pcons_arg(args, 0, NULL));
	if (strcmp(type_str, "int") == 0 || strcmp(type_str, "base10int") == 0) {
		pData->intrprt = it_b10int;
	} else if (strcmp(type_str, "base16int") == 0) {
		pData->intrprt = it_b16int;
	} else if (strcmp(type_str, "float") == 0) {
		pData->intrprt = it_floating_pt;
	} else if (strcmp(type_str, "bool") == 0) {
		pData->intrprt = it_boolean;
	} else {
		bad_interpret = 1;
		FAIL(LN_BADCONFIG);
	}

	CHKN(field_type = pcons_arg(args, 1, NULL));
	CHKN(pData->ctx = generate_context_with_field_as_prefix(ctx, field_type, strlen(field_type)));
	r = 0;
done:
	if (r != 0) {
		if (name == NULL) ln_dbgprintf(ctx, "couldn't allocate memory for interpret-field name");
		else if (pData == NULL) ln_dbgprintf(ctx, "couldn't allocate memory for parser-data for field: %s", name);
		else if (args == NULL) ln_dbgprintf(ctx, "couldn't allocate memory for argument-parsing for field: %s", name);
		else if (type_str == NULL) ln_dbgprintf(ctx, "no type provided for interpretation of field: %s", name);
		else if (bad_interpret != 0) ln_dbgprintf(ctx, "interpretation to unknown type '%s' requested for field: %s",
												  type_str, name);
		else if (field_type == NULL) ln_dbgprintf(ctx, "field-type to actually match the content not provided for "
												  "field: %s", name);
		else if (pData->ctx == NULL) ln_dbgprintf(ctx, "couldn't instantiate the normalizer context for matching "
												  "field: %s", name);

		interpret_parser_data_destructor((void**) &pData);
	}
	free(name);
	free_pcons_args(&args);
	return pData;
}

void interpret_parser_data_destructor(void** dataPtr) {
	if (*dataPtr != NULL) {
		struct interpret_parser_data_s *pData = (struct interpret_parser_data_s*) *dataPtr;
		if (pData->ctx != NULL) ln_exitCtx(pData->ctx);
		free(pData);
		*dataPtr = NULL;
	}
};

/**
 * Parse suffixed char-sequence, where suffix is one of many possible suffixes.
 */
struct suffixed_parser_data_s {
	int nsuffix;
	int *suffix_offsets;
    int *suffix_lengths;
	char* suffixes_str;
	ln_ctx ctx;
	char* value_field_name;
	char* suffix_field_name;
};

BEGINParser(Suffixed) {
	assert(str != NULL);
	assert(offs != NULL);
	assert(parsed != NULL);
	json_object *unparsed = NULL;
	json_object *parsed_raw = NULL;
	json_object *parsed_value = NULL;
    json_object *result = NULL;
    json_object *suffix = NULL;

	struct suffixed_parser_data_s *pData = (struct suffixed_parser_data_s*) node->parser_data;

	if (pData != NULL) {
		int remaining_len = strLen - *offs;
		const char *remaining_str = str + *offs;
		int i;

		CHKN(parsed_raw = json_object_new_object());

		ln_normalize(pData->ctx, remaining_str, remaining_len, &parsed_raw);

		if (json_object_object_get_ex(parsed_raw, UNPARSED_DATA_KEY, NULL)) {
			*parsed = 0;
		} else {
			json_object_object_get_ex(parsed_raw, DEFAULT_MATCHED_FIELD_NAME, &parsed_value);
			json_object_object_get_ex(parsed_raw, DEFAULT_REMAINING_FIELD_NAME, &unparsed);
            const char* unparsed_frag = json_object_get_string(unparsed);
			for(i = 0; i < pData->nsuffix; i++) {
                const char* possible_suffix = pData->suffixes_str + pData->suffix_offsets[i];
				int len = pData->suffix_lengths[i];
				if (strncmp(possible_suffix, unparsed_frag, len) == 0) {
                    CHKN(result = json_object_new_object());
                    CHKN(suffix = json_object_new_string(possible_suffix));
					json_object_get(parsed_value);
                    json_object_object_add(result, pData->value_field_name, parsed_value);
                    json_object_object_add(result, pData->suffix_field_name, suffix);
					*parsed = strLen - *offs - json_object_get_string_len(unparsed) + len;
                    break;
                }
			}
            if (result != NULL) {
                *value = result;
            }
		}
	}
FAILParser
	if (r != 0) {
		if (result != NULL) json_object_put(result);
	}
	if (parsed_raw != NULL) json_object_put(parsed_raw);
} ENDFailParser

static struct suffixed_parser_data_s* _suffixed_parser_data_constructor(ln_fieldList_t *node,
																 ln_ctx ctx,
																 es_str_t* raw_args,
																 const char* value_field,
																 const char* suffix_field) {
	int r = LN_BADCONFIG;
	pcons_args_t* args = NULL;
	char* name = NULL;
	struct suffixed_parser_data_s *pData = NULL;
	const char *escaped_tokenizer = NULL;
	const char *uncopied_suffixes_str = NULL;
	const char *tokenizer = NULL;
	char *suffixes_str = NULL;
	const char *field_type = NULL;

	char *tok_saveptr = NULL;
	char *tok_input = NULL;
	int i = 0;
	char *tok = NULL;

	CHKN(name = es_str2cstr(node->name, NULL));

	CHKN(pData = calloc(1, sizeof(struct suffixed_parser_data_s)));

	if (value_field == NULL) value_field = "value";
	if (suffix_field == NULL) suffix_field = "suffix";
	pData->value_field_name = strdup(value_field);
	pData->suffix_field_name = strdup(suffix_field);

	CHKN(args = pcons_args(raw_args, 3));
	CHKN(escaped_tokenizer = pcons_arg(args, 0, NULL));
	pcons_unescape_arg(args, 0);
	CHKN(tokenizer = pcons_arg(args, 0, NULL));

	CHKN(uncopied_suffixes_str = pcons_arg(args, 1, NULL));
	pcons_unescape_arg(args, 1);
	CHKN(suffixes_str = pcons_arg_copy(args, 1, NULL));

	tok_input = suffixes_str;
	while (strtok_r(tok_input, tokenizer, &tok_saveptr) != NULL) {
		tok_input = NULL;
		pData->nsuffix++;
	}

	CHKN(pData->suffix_offsets = calloc(pData->nsuffix, sizeof(int)));
    CHKN(pData->suffix_lengths = calloc(pData->nsuffix, sizeof(int)));
	CHKN(pData->suffixes_str = pcons_arg_copy(args, 1, NULL));

	tok_input = pData->suffixes_str;
	while ((tok = strtok_r(tok_input, tokenizer, &tok_saveptr)) != NULL) {
		tok_input = NULL;
		pData->suffix_offsets[i] = tok - pData->suffixes_str;
        pData->suffix_lengths[i++] = strlen(tok);
	}

	CHKN(field_type = pcons_arg(args, 2, NULL));
	CHKN(pData->ctx = generate_context_with_field_as_prefix(ctx, field_type, strlen(field_type)));
	
	r = 0;
done:
	if (r != 0) {
		if (name == NULL) ln_dbgprintf(ctx, "couldn't allocate memory suffixed-field name");
		else if (pData == NULL) ln_dbgprintf(ctx, "couldn't allocate memory for parser-data for field: %s", name);
		else if (pData->value_field_name == NULL) ln_dbgprintf(ctx, "couldn't allocate memory for value-field's name for field: %s", name);
		else if (pData->suffix_field_name == NULL) ln_dbgprintf(ctx, "couldn't allocate memory for suffix-field's name for field: %s", name);
		else if (args == NULL) ln_dbgprintf(ctx, "couldn't allocate memory for argument-parsing for field: %s", name);
		else if (escaped_tokenizer == NULL) ln_dbgprintf(ctx, "suffix token-string missing for field: '%s'", name);
		else if (tokenizer == NULL) ln_dbgprintf(ctx, "couldn't allocate memory for unescaping token-string for field: '%s'", name);
		else if (uncopied_suffixes_str == NULL)  ln_dbgprintf(ctx, "suffix-list missing for field: '%s'", name);
		else if (suffixes_str == NULL)  ln_dbgprintf(ctx, "couldn't allocate memory for suffix-list for field: '%s'", name);
		else if (pData->suffix_offsets == NULL)
			ln_dbgprintf(ctx, "couldn't allocate memory for suffix-list element references for field: '%s'", name);
		else if (pData->suffix_lengths == NULL)
			ln_dbgprintf(ctx, "couldn't allocate memory for suffix-list element lengths for field: '%s'", name);
		else if (pData->suffixes_str == NULL)
			ln_dbgprintf(ctx, "couldn't allocate memory for suffix-list for field: '%s'", name);
		else if (field_type == NULL)  ln_dbgprintf(ctx, "field-type declaration missing for field: '%s'", name);
		else if (pData->ctx == NULL)  ln_dbgprintf(ctx, "couldn't allocate memory for normalizer-context for field: '%s'", name);
		suffixed_parser_data_destructor((void**)&pData);
	}
	free_pcons_args(&args);
	if (suffixes_str != NULL) free(suffixes_str);
	if (name != NULL) free(name);
	return pData;
}

void* suffixed_parser_data_constructor(ln_fieldList_t *node, ln_ctx ctx) {
	return _suffixed_parser_data_constructor(node, ctx, node->raw_data, NULL, NULL);
}

void* named_suffixed_parser_data_constructor(ln_fieldList_t *node, ln_ctx ctx) {
	int r = LN_BADCONFIG;
	pcons_args_t* args = NULL;
	char* name = NULL;
	const char* value_field_name = NULL;
	const char* suffix_field_name = NULL;
	const char* remaining_args = NULL;
	es_str_t* unnamed_suffix_args = NULL;
	struct suffixed_parser_data_s* pData = NULL;
	CHKN(name = es_str2cstr(node->name, NULL));
	CHKN(args = pcons_args(node->raw_data, 3));
	CHKN(value_field_name = pcons_arg(args, 0, NULL));
	CHKN(suffix_field_name = pcons_arg(args, 1, NULL));
	CHKN(remaining_args = pcons_arg(args, 2, NULL));
	CHKN(unnamed_suffix_args = es_newStrFromCStr(remaining_args, strlen(remaining_args)));
	
	CHKN(pData = _suffixed_parser_data_constructor(node, ctx, unnamed_suffix_args, value_field_name, suffix_field_name));
	r = 0;
done:
	if (r != 0) {
		if (name == NULL) ln_dbgprintf(ctx, "couldn't allocate memory named_suffixed-field name");
		else if (args == NULL) ln_dbgprintf(ctx, "couldn't allocate memory for argument-parsing for field: %s", name);
		else if (value_field_name == NULL) ln_dbgprintf(ctx, "key-name for value not provided for field: %s", name);
		else if (suffix_field_name == NULL) ln_dbgprintf(ctx, "key-name for suffix not provided for field: %s", name);
		else if (unnamed_suffix_args == NULL) ln_dbgprintf(ctx, "couldn't allocate memory for unnamed-suffix-field args for field: %s", name);
		else if (pData == NULL) ln_dbgprintf(ctx, "couldn't create parser-data for field: %s", name);
		suffixed_parser_data_destructor((void**)&pData);
	}
	if (unnamed_suffix_args != NULL) free(unnamed_suffix_args);
	if (args != NULL) free_pcons_args(&args);
	if (name != NULL) free(name);
	return pData;
}


void suffixed_parser_data_destructor(void** dataPtr) {
	if ((*dataPtr) != NULL) {
		struct suffixed_parser_data_s *pData = (struct suffixed_parser_data_s*) *dataPtr;
		if (pData->suffixes_str != NULL) free(pData->suffixes_str);
		if (pData->suffix_offsets != NULL) free(pData->suffix_offsets);
		if (pData->suffix_lengths != NULL) free(pData->suffix_lengths);
		if (pData->value_field_name != NULL) free(pData->value_field_name);
		if (pData->suffix_field_name != NULL) free(pData->suffix_field_name);
		if (pData->ctx != NULL)	ln_exitCtx(pData->ctx);
		free(pData);
		*dataPtr = NULL;
	}
}

/**
 * Just get everything till the end of string.
 */
BEGINParser(Rest)

	assert(str != NULL);
	assert(offs != NULL);
	assert(parsed != NULL);

	/* silence the warning about unused variable */
	(void)str;
	/* success, persist */
	*parsed = strLen - *offs;

ENDParser

/**
 * Parse a possibly quoted string. In this initial implementation, escaping of the quote
 * char is not supported. A quoted string is one start starts with a double quote,
 * has some text (not containing double quotes) and ends with the first double
 * quote character seen. The extracted string does NOT include the quote characters.
 * swisskid, 2015-01-21
 */
BEGINParser(OpQuotedString)
	const char *c;
	size_t i;
	char *cstr;

	assert(str != NULL);
	assert(offs != NULL);
	assert(parsed != NULL);
	c = str;
	i = *offs;

	if(c[i] != '"') {
		while(i < strLen && c[i] != ' ') 
			i++;

		if(i == *offs) {
			goto fail;
		}

		/* success, persist */
		*parsed = i - *offs;
		/* create JSON value to save quoted string contents */
		CHKN(cstr = strndup((char*)c + *offs, *parsed));
	} else {
	    ++i;

	    /* search end of string */
	    while(i < strLen && c[i] != '"') 
		    i++;

	    if(i == strLen || c[i] != '"') {
		    r = LN_WRONGPARSER;
		    goto fail;
	    }
	    /* success, persist */
	    *parsed = i + 1 - *offs; /* "eat" terminal double quote */
	    /* create JSON value to save quoted string contents */
	    CHKN(cstr = strndup((char*)c + *offs + 1, *parsed - 2));
	}
	CHKN(*value = json_object_new_string(cstr));
	free(cstr);

ENDParser

/**
 * Parse a quoted string. In this initial implementation, escaping of the quote
 * char is not supported. A quoted string is one start starts with a double quote,
 * has some text (not containing double quotes) and ends with the first double
 * quote character seen. The extracted string does NOT include the quote characters.
 * rgerhards, 2011-01-14
 */
BEGINParser(QuotedString)
	const char *c;
	size_t i;
	char *cstr;

	assert(str != NULL);
	assert(offs != NULL);
	assert(parsed != NULL);
	c = str;
	i = *offs;
	if(i + 2 > strLen)
		goto fail;	/* needs at least 2 characters */

	if(c[i] != '"')
		goto fail;
	++i;

	/* search end of string */
	while(i < strLen && c[i] != '"') 
		i++;

	if(i == strLen || c[i] != '"') {
		r = LN_WRONGPARSER;
		goto fail;
	}

	/* success, persist */
	*parsed = i + 1 - *offs; /* "eat" terminal double quote */
	/* create JSON value to save quoted string contents */
	CHKN(cstr = strndup((char*)c + *offs + 1, *parsed - 2));
	CHKN(*value = json_object_new_string(cstr));
	free(cstr);

ENDParser


/**
 * Parse an ISO date, that is YYYY-MM-DD (exactly this format).
 * Note: we do manual loop unrolling -- this is fast AND efficient.
 * rgerhards, 2011-01-14
 */
BEGINParser(ISODate)
	const char *c;
	size_t i;

	assert(str != NULL);
	assert(offs != NULL);
	assert(parsed != NULL);
	c = str;
	i = *offs;

	if(*offs+10 > strLen)
		goto fail;	/* if it is not 10 chars, it can't be an ISO date */

	/* year */
	if(!isdigit(c[i])) goto fail;
	if(!isdigit(c[i+1])) goto fail;
	if(!isdigit(c[i+2])) goto fail;
	if(!isdigit(c[i+3])) goto fail;
	if(c[i+4] != '-') goto fail;
	/* month */
	if(c[i+5] == '0') {
		if(c[i+6] < '1' || c[i+6] > '9') goto fail;
	} else if(c[i+5] == '1') {
		if(c[i+6] < '0' || c[i+6] > '2') goto fail;
	} else {
		goto fail;
	}
	if(c[i+7] != '-') goto fail;
	/* day */
	if(c[i+8] == '0') {
		if(c[i+9] < '1' || c[i+9] > '9') goto fail;
	} else if(c[i+8] == '1' || c[i+8] == '2') {
		if(!isdigit(c[i+9])) goto fail;
	} else if(c[i+8] == '3') {
		if(c[i+9] != '0' && c[i+9] != '1') goto fail;
	} else {
		goto fail;
	}

	/* success, persist */
	*parsed = 10;

ENDParser

/**
 * Parse a Cisco interface spec. A sample for such a spec is:
 *   outside:176.97.252.102/50349
 * right now, we interpret this as
 * - non-whitespace
 * - colon
 * - IP Address
 * - Slash
 * - port
 * We also optionally support a user name, enclosed in parenthesis,
 * immediately after the port.
 * Note that this parser does not yet extract the individual parts
 * due to the restrictions in current liblognorm. This is planned for
 * after a general algorithm overhaul.
 * In order to match, this syntax must start on a non-whitespace char
 * other than colon.
 */
BEGINParser(CiscoInterfaceSpec)
	const char *c;
	size_t i;
	size_t localParsed;

	assert(str != NULL);
	assert(offs != NULL);
	assert(parsed != NULL);
	c = str;
	i = *offs;

	if(c[i] == ':' || isspace(c[i])) goto fail;

	while(i < strLen) {
		if(isspace(c[i])) goto fail;
		if(c[i] == ':')
			break;
		++i;
	}
	if(i == strLen) goto fail;
	++i; /* skip over colon */

	/* we now utilize our other parser helpers */
	if(ln_parseIPv4(str, strLen, &i, node, &localParsed, NULL) != 0) goto fail;
	i += localParsed;
	if(i == strLen || c[i] != '/') goto fail;
	++i; /* skip slash */
	if(ln_parseNumber(str, strLen, &i, node, &localParsed, NULL) != 0) goto fail;
	i += localParsed;
	if(i == strLen) goto success;

	/* check optional part */
	if(c[i] != '(' && !isspace(c[i])) goto fail;
	size_t iTmp = i + 1;
	while(iTmp < strLen && !isspace(c[iTmp]) && c[iTmp] != ')')
		++iTmp; /* just scan */

	if(iTmp < strLen && c[iTmp] == ')')
		i = iTmp + 1; /* we have a match, so use new index */

success: /* success, persist */
	*parsed = i - *offs;
ENDParser

/**
 * Parse a duration. A duration is similar to a timestamp, except that
 * it tells about time elapsed. As such, hours can be larger than 23
 * and hours may also be specified by a single digit (this, for example,
 * is commonly done in Cisco software).
 * Note: we do manual loop unrolling -- this is fast AND efficient.
 */
BEGINParser(Duration)
	const char *c;
	size_t i;

	assert(str != NULL);
	assert(offs != NULL);
	assert(parsed != NULL);
	c = str;
	i = *offs;

	/* hour is a bit tricky */
	if(!isdigit(c[i])) goto fail;
	++i;
	if(isdigit(c[i]))
		++i;
	if(c[i] == ':')
		++i;
	else
		goto fail;

	if(i+5 > strLen)
		goto fail;/* if it is not 5 chars from here, it can't be us */

	if(c[i] < '0' || c[i] > '5') goto fail;
	if(!isdigit(c[i+1])) goto fail;
	if(c[i+2] != ':') goto fail;
	if(c[i+3] < '0' || c[i+3] > '5') goto fail;
	if(!isdigit(c[i+4])) goto fail;

	/* success, persist */
	*parsed = (i + 5) - *offs;

ENDParser

/**
 * Parse a timestamp in 24hr format (exactly HH:MM:SS).
 * Note: we do manual loop unrolling -- this is fast AND efficient.
 * rgerhards, 2011-01-14
 */
BEGINParser(Time24hr)
	const char *c;
	size_t i;

	assert(str != NULL);
	assert(offs != NULL);
	assert(parsed != NULL);
	c = str;
	i = *offs;

	if(*offs+8 > strLen)
		goto fail;	/* if it is not 8 chars, it can't be us */

	/* hour */
	if(c[i] == '0' || c[i] == '1') {
		if(!isdigit(c[i+1])) goto fail;
	} else if(c[i] == '2') {
		if(c[i+1] < '0' || c[i+1] > '3') goto fail;
	} else {
		goto fail;
	}
	/* TODO: the code below is a duplicate of 24hr parser - create common function */
	if(c[i+2] != ':') goto fail;
	if(c[i+3] < '0' || c[i+3] > '5') goto fail;
	if(!isdigit(c[i+4])) goto fail;
	if(c[i+5] != ':') goto fail;
	if(c[i+6] < '0' || c[i+6] > '5') goto fail;
	if(!isdigit(c[i+7])) goto fail;

	/* success, persist */
	*parsed = 8;

ENDParser

/**
 * Parse a timestamp in 12hr format (exactly HH:MM:SS).
 * Note: we do manual loop unrolling -- this is fast AND efficient.
 * TODO: the code below is a duplicate of 24hr parser - create common function?
 * rgerhards, 2011-01-14
 */
BEGINParser(Time12hr)
	const char *c;
	size_t i;

	assert(str != NULL);
	assert(offs != NULL);
	assert(parsed != NULL);
	c = str;
	i = *offs;

	if(*offs+8 > strLen)
		goto fail;	/* if it is not 8 chars, it can't be us */

	/* hour */
	if(c[i] == '0') {
		if(!isdigit(c[i+1])) goto fail;
	} else if(c[i] == '1') {
		if(c[i+1] < '0' || c[i+1] > '2') goto fail;
	} else {
		goto fail;
	}
	if(c[i+2] != ':') goto fail;
	if(c[i+3] < '0' || c[i+3] > '5') goto fail;
	if(!isdigit(c[i+4])) goto fail;
	if(c[i+5] != ':') goto fail;
	if(c[i+6] < '0' || c[i+6] > '5') goto fail;
	if(!isdigit(c[i+7])) goto fail;

	/* success, persist */
	*parsed = 8;

ENDParser




/* helper to IPv4 address parser, checks the next set of numbers.
 * Syntax 1 to 3 digits, value together not larger than 255.
 * @param[in] str parse buffer
 * @param[in/out] offs offset into buffer, updated if successful
 * @return 0 if OK, 1 otherwise
 */
static int
chkIPv4AddrByte(const char *str, size_t strLen, size_t *offs)
{
	int val = 0;
	int r = 1;	/* default: fail -- simplifies things */
	const char *c;
	size_t i = *offs;

	c = str;
	if(i == strLen || !isdigit(c[i]))
		goto fail;
	val = c[i++] - '0';
	if(i < strLen && isdigit(c[i])) {
		val = val * 10 + c[i++] - '0';
		if(i < strLen && isdigit(c[i]))
			val = val * 10 + c[i++] - '0';
	}
	if(val > 255)	/* cannot be a valid IP address byte! */
		goto fail;

	*offs = i;
	r = 0;
fail:
	return r;
}

/**
 * Parser for IPv4 addresses.
 */
BEGINParser(IPv4)
	const char *c;
	size_t i;

	assert(str != NULL);
	assert(offs != NULL);
	assert(parsed != NULL);
	i = *offs;
	if(i + 7 > strLen) {
		/* IPv4 addr requires at least 7 characters */
		goto fail;
	}
	c = str;

	/* byte 1*/
	if(chkIPv4AddrByte(str, strLen, &i) != 0) goto fail;
	if(i == strLen || c[i++] != '.') goto fail;
	/* byte 2*/
	if(chkIPv4AddrByte(str, strLen, &i) != 0) goto fail;
	if(i == strLen || c[i++] != '.') goto fail;
	/* byte 3*/
	if(chkIPv4AddrByte(str, strLen, &i) != 0) goto fail;
	if(i == strLen || c[i++] != '.') goto fail;
	/* byte 4 - we do NOT need any char behind it! */
	if(chkIPv4AddrByte(str, strLen, &i) != 0) goto fail;

	/* if we reach this point, we found a valid IP address */
	*parsed = i - *offs;

ENDParser

/* helper to NameValue parser, parses out a a single name=value pair 
 *
 * name must be alphanumeric characters, value must be non-whitespace
 * characters, if quoted than with symmetric quotes. Supported formats
 * - name=value
 * - name="value"
 * - name='value'
 * TODO: so far, quote characters are not permitted WITHIN quoted values.
 */
static int
parseNameValue(const char *const __restrict__ str,
	const size_t strLen, 
	size_t *const __restrict__ offs,
	struct json_object *const __restrict__ valroot)
{
	int r = LN_WRONGPARSER;
	size_t i = *offs;

	const size_t iName = i;
	while(i < strLen && isalnum(str[i]))
		++i;
	if(i == iName || str[i] != '=')
		goto done; /* no name at all! */
	const size_t lenName = i - iName;
	++i; /* skip '=' */

	const size_t iVal = i;
	while(i < strLen && !isspace(str[i]))
		++i;
	const size_t lenVal = i - iVal;

	/* parsing OK */
	*offs = i;
	r = 0;

	if(valroot == NULL)
		goto done;

	char *name;
	CHKN(name = malloc(lenName+1));
	memcpy(name, str+iName, lenName);
	name[lenName] = '\0';
	json_object *json;
	CHKN(json = json_object_new_string_len(str+iVal, lenVal));
	json_object_object_add(valroot, name, json);
	free(name);
done:
	return r;
}

/**
 * Parser for name/value pairs.
 * On entry must point to alnum char. All following chars must be
 * name/value pairs delimited by whitespace up until the end of string.
 * For performance reasons, this works in two stages. In the first
 * stage, we only detect if the motif is correct. The second stage is
 * only called when we know it is. In it, we go once again over the
 * message again and actually extract the data. This is done because
 * data extraction is relatively expensive and in most cases we will
 * have much more frequent mismatches than matches.
 * added 2015-04-25 rgerhards
 */
BEGINParser(NameValue)
	size_t i = *offs;

	/* stage one */
	while(i < strLen) {
		CHKR(parseNameValue(str, strLen, &i, NULL));
		while(i < strLen && isspace(str[i]))
			++i;
	}

	/* stage two */
	if(value == NULL)
		goto done;

	i = *offs;
	CHKN(*value = json_object_new_object());
	while(i < strLen) {
		CHKR(parseNameValue(str, strLen, &i, *value));
		while(i < strLen && isspace(str[i]))
			++i;
	}

	/* success, persist */
	*parsed = i - *offs;

	/* TODO: fix mem leak if alloc json fails */
ENDParser<|MERGE_RESOLUTION|>--- conflicted
+++ resolved
@@ -83,17 +83,10 @@
  *           else in case of an error.
  */
 #define BEGINParser(ParserName) \
-<<<<<<< HEAD
-int ln_parse##ParserName(const char *str, size_t strLen, size_t *offs,       \
+int ln_parse##ParserName(const char *const str, const size_t strLen, size_t *const offs, \
 	__attribute__((unused)) const ln_fieldList_t *node,  \
 	size_t *parsed,                                      \
 	__attribute__((unused)) struct json_object **value) \
-=======
-int ln_parse##ParserName(const char *const str, const size_t strLen, size_t *const offs, \
-			__attribute__((unused)) const ln_fieldList_t *node,  \
-			size_t *parsed,                                      \
-			__attribute__((unused)) struct json_object **value) \
->>>>>>> 5edc66af
 { \
 	int r = LN_WRONGPARSER; \
 	__attribute__((unused)) es_str_t *ed = (node == NULL) ? NULL : node->data;  \
