--- conflicted
+++ resolved
@@ -84,15 +84,9 @@
  */
 #define BEGINParser(ParserName) \
 int ln_parse##ParserName(const char *const str, const size_t strLen, size_t *const offs, \
-<<<<<<< HEAD
 	__attribute__((unused)) const ln_fieldList_t *node,  \
 	size_t *parsed,                                      \
 	__attribute__((unused)) struct json_object **value) \
-=======
-			__attribute__((unused)) const ln_fieldList_t *node,  \
-			size_t *parsed,                                      \
-			__attribute__((unused)) struct json_object **value) \
->>>>>>> 8da47ea4
 { \
 	int r = LN_WRONGPARSER; \
 	__attribute__((unused)) es_str_t *ed = (node == NULL) ? NULL : node->data;  \
@@ -2103,10 +2097,7 @@
  * - name=value
  * - name="value"
  * - name='value'
-<<<<<<< HEAD
-=======
  * Note "name=" is valid and means a field with empty value.
->>>>>>> 8da47ea4
  * TODO: so far, quote characters are not permitted WITHIN quoted values.
  */
 static int
@@ -2121,16 +2112,11 @@
 	const size_t iName = i;
 	while(i < strLen && isalnum(str[i]))
 		++i;
-<<<<<<< HEAD
-	if(i == iName || str[i] != '=')
-		goto done; /* no name at all! */
-=======
 fprintf(stderr, "check = i %zd, iname %zd, str: '%s'/'%s'\n", i, iName, str, str+i);
 	if(i == iName || str[i] != '=')
 { fprintf(stderr, "no =, r=%d\n", r);
 		goto done; /* no name at all! */
 }
->>>>>>> 8da47ea4
 	const size_t lenName = i - iName;
 	++i; /* skip '=' */
 
@@ -2155,10 +2141,7 @@
 	json_object_object_add(valroot, name, json);
 	free(name);
 done:
-<<<<<<< HEAD
-=======
 fprintf(stderr, "return %d\n", r);
->>>>>>> 8da47ea4
 	return r;
 }
 
