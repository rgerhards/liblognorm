/*
 * liblognorm - a fast samples-based log normalization library
 * Copyright 2010-2015 by Rainer Gerhards and Adiscon GmbH.
 *
 * Modified by Pavel Levshin (pavel@levshin.spb.ru) in 2013
 *
 * This file is part of liblognorm.
 *
 * This library is free software; you can redistribute it and/or
 * modify it under the terms of the GNU Lesser General Public
 * License as published by the Free Software Foundation; either
 * version 2.1 of the License, or (at your option) any later version.
 *
 * This library is distributed in the hope that it will be useful,
 * but WITHOUT ANY WARRANTY; without even the implied warranty of
 * MERCHANTABILITY or FITNESS FOR A PARTICULAR PURPOSE.  See the GNU
 * Lesser General Public License for more details.
 *
 * You should have received a copy of the GNU Lesser General Public
 * License along with this library; if not, write to the Free Software
 * Foundation, Inc., 51 Franklin Street, Fifth Floor, Boston, MA  02110-1301  USA
 *
 * A copy of the LGPL v2.1 can be found in the file "COPYING" in this distribution.
 */
#include "config.h"
#include <stdlib.h>
#include <stdio.h>
#include <stdarg.h>
#include <assert.h>
#include <ctype.h>
#include <string.h>

#include "json_compatibility.h"
#include "liblognorm.h"
#include "lognorm.h"
#include "internal.h"
#include "parser.h"
#include "samp.h"

#ifdef FEATURE_REGEXP
#include <pcre.h>
#include <errno.h>			
#endif

/* some helpers */
static inline int
hParseInt(const unsigned char **buf, size_t *lenBuf)
{
	const unsigned char *p = *buf;
	size_t len = *lenBuf;
	int i = 0;

	while(len > 0 && isdigit(*p)) {
		i = i * 10 + *p - '0';
		++p;
		--len;
	}

	*buf = p;
	*lenBuf = len;
	return i;
}

/* parsers for the primitive types
 *
 * All parsers receive 
 *
 * @param[in] str the to-be-parsed string
 * @param[in] strLen length of the to-be-parsed string
 * @param[in] offs an offset into the string
 * @param[in] node fieldlist with additional data; for simple
 *            parsers, this sets variable "ed", which just is
 *            string data.
 * @param[out] parsed bytes
<<<<<<< HEAD
 * @param[out] ptr to json object containing parsed data (can be unused)
 *             if NULL on input, object is NOT persisted
=======
 * @param[out] value ptr to json object containing parsed data
 *             (can be unused, but if used *value MUST be NULL on entry)
>>>>>>> 1519a009
 *
 * They will try to parse out "their" object from the string. If they
 * succeed, they:
 *
 * return 0 on success and LN_WRONGPARSER if this parser could
 *           not successfully parse (but all went well otherwise) and something
 *           else in case of an error.
 */
#define PARSER(ParserName) \
int ln_parse##ParserName(const char *const str, const size_t strLen, \
	size_t *const offs,       \
	__attribute__((unused)) const ln_fieldList_t *node,  \
	size_t *parsed,                                      \
	__attribute__((unused)) struct json_object **value) \
{ \
	int r = LN_WRONGPARSER; \
	__attribute__((unused)) es_str_t *ed = (node == NULL) ? NULL : node->data;  \
	*parsed = 0;

#define FAILParser \
	goto parserdone; /* suppress warnings */ \
parserdone: \
	r = 0; \
	goto done; /* suppress warnings */ \
done: 

#define ENDFailParser \
	return r; \
}


/**
 * Utilities to allow constructors of complex parser's to
 *  easily process field-declaration arguments.
 */
#define FIELD_ARG_SEPERATOR ":"
#define MAX_FIELD_ARGS 10

struct pcons_args_s {
	int argc;
	char *argv[MAX_FIELD_ARGS];
};

typedef struct pcons_args_s pcons_args_t;

static void free_pcons_args(pcons_args_t** dat_p) {
	pcons_args_t *dat = *dat_p;
	while((--(dat->argc)) >= 0) {
		if (dat->argv[dat->argc] != NULL) free(dat->argv[dat->argc]);
	}
	free(dat);
	*dat_p = NULL;
}

static pcons_args_t* pcons_args(es_str_t *args, int expected_argc) {
	pcons_args_t *dat = NULL;
	char* orig_str = NULL;
	if ((dat = malloc(sizeof(pcons_args_t))) == NULL) goto fail;
	dat->argc = 0;
	if (args != NULL) {
		orig_str = es_str2cstr(args, NULL);
		char *str = orig_str;
		while (dat->argc < MAX_FIELD_ARGS) {
			int i = dat->argc++;
			char *next = (dat->argc == expected_argc) ? NULL : strstr(str, FIELD_ARG_SEPERATOR);
			if (next == NULL) {
				if ((dat->argv[i] = strdup(str)) == NULL) goto fail;
				break;
			} else {
				if ((dat->argv[i] = strndup(str, next - str)) == NULL) goto fail;
				next++;
			}
			str = next;
		}
	}
	goto done;
fail:
	if (dat != NULL) free_pcons_args(&dat);
done:
	if (orig_str != NULL) free(orig_str);
	return dat;
}

static const char* pcons_arg(pcons_args_t *dat, int i, const char* dflt_val) {
	if (i >= dat->argc) return dflt_val;
	return dat->argv[i];
}

static char* pcons_arg_copy(pcons_args_t *dat, int i, const char* dflt_val) {
	const char *str = pcons_arg(dat, i, dflt_val);
	return (str == NULL) ? NULL : strdup(str);
}

static void pcons_unescape_arg(pcons_args_t *dat, int i) {
	char *arg = (char*) pcons_arg(dat, i, NULL);
	es_str_t *str = NULL;
	if (arg != NULL) {
		str = es_newStrFromCStr(arg, strlen(arg));
		if (str != NULL) {
			es_unescapeStr(str);
			free(arg);
			dat->argv[i] = es_str2cstr(str, NULL);
			es_deleteStr(str);
		}
	}
}

/**
 * Parse a TIMESTAMP as specified in RFC5424 (subset of RFC3339).
 */
PARSER(RFC5424Date)
	const unsigned char *pszTS;
	/* variables to temporarily hold time information while we parse */
	__attribute__((unused)) int year;
	int month;
	int day;
	int hour; /* 24 hour clock */
	int minute;
	int second;
	__attribute__((unused)) int secfrac;	/* fractional seconds (must be 32 bit!) */
	__attribute__((unused)) int secfracPrecision;
	__attribute__((unused)) char OffsetMode;	/* UTC offset + or - */
	char OffsetHour;	/* UTC offset in hours */
	int OffsetMinute;	/* UTC offset in minutes */
	size_t len;
	size_t orglen;
	/* end variables to temporarily hold time information while we parse */

	pszTS = (unsigned char*) str + *offs;
	len = orglen = strLen - *offs;

	year = hParseInt(&pszTS, &len);

	/* We take the liberty to accept slightly malformed timestamps e.g. in 
	 * the format of 2003-9-1T1:0:0.  */
	if(len == 0 || *pszTS++ != '-') goto done;
	--len;
	month = hParseInt(&pszTS, &len);
	if(month < 1 || month > 12) goto done;

	if(len == 0 || *pszTS++ != '-')
		goto done;
	--len;
	day = hParseInt(&pszTS, &len);
	if(day < 1 || day > 31) goto done;

	if(len == 0 || *pszTS++ != 'T') goto done;
	--len;

	hour = hParseInt(&pszTS, &len);
	if(hour < 0 || hour > 23) goto done;

	if(len == 0 || *pszTS++ != ':')
		goto done;
	--len;
	minute = hParseInt(&pszTS, &len);
	if(minute < 0 || minute > 59) goto done;

	if(len == 0 || *pszTS++ != ':') goto done;
	--len;
	second = hParseInt(&pszTS, &len);
	if(second < 0 || second > 60) goto done;

	/* Now let's see if we have secfrac */
	if(len > 0 && *pszTS == '.') {
		--len;
		const unsigned char *pszStart = ++pszTS;
		secfrac = hParseInt(&pszTS, &len);
		secfracPrecision = (int) (pszTS - pszStart);
	} else {
		secfracPrecision = 0;
		secfrac = 0;
	}

	/* check the timezone */
	if(len == 0) goto done;

	if(*pszTS == 'Z') {
		--len;
		pszTS++; /* eat Z */
		OffsetMode = 'Z';
		OffsetHour = 0;
		OffsetMinute = 0;
	} else if((*pszTS == '+') || (*pszTS == '-')) {
		OffsetMode = *pszTS;
		--len;
		pszTS++;

		OffsetHour = hParseInt(&pszTS, &len);
		if(OffsetHour < 0 || OffsetHour > 23)
			goto done;

		if(len == 0 || *pszTS++ != ':')
			goto done;
		--len;
		OffsetMinute = hParseInt(&pszTS, &len);
		if(OffsetMinute < 0 || OffsetMinute > 59)
			goto done;
	} else {
		/* there MUST be TZ information */
		goto done;
	}

	if(len > 0) {
		if(*pszTS != ' ') /* if it is not a space, it can not be a "good" time */
			goto done;
	}

	/* we had success, so update parse pointer */
	*parsed = orglen - len;

	r = 0; /* success */
done:
	return r;
}


/**
 * Parse a RFC3164 Date.
 */
PARSER(RFC3164Date)
	const unsigned char *p;
	size_t len, orglen;
	/* variables to temporarily hold time information while we parse */
	__attribute__((unused)) int month;
	int day;
#if 0 /* TODO: why does this still exist? */
	int year = 0; /* 0 means no year provided */
#endif
	int hour; /* 24 hour clock */
	int minute;
	int second;

	p = (unsigned char*) str + *offs;
	orglen = len = strLen - *offs;
	/* If we look at the month (Jan, Feb, Mar, Apr, May, Jun, Jul, Aug, Sep, Oct, Nov, Dec),
	 * we may see the following character sequences occur:
	 *
	 * J(an/u(n/l)), Feb, Ma(r/y), A(pr/ug), Sep, Oct, Nov, Dec
	 *
	 * We will use this for parsing, as it probably is the
	 * fastest way to parse it.
	 */
	if(len < 3)
		goto done;

	switch(*p++)
	{
	case 'j':
	case 'J':
		if(*p == 'a' || *p == 'A') {
			++p;
			if(*p == 'n' || *p == 'N') {
				++p;
				month = 1;
			} else
				goto done;
		} else if(*p == 'u' || *p == 'U') {
			++p;
			if(*p == 'n' || *p == 'N') {
				++p;
				month = 6;
			} else if(*p == 'l' || *p == 'L') {
				++p;
				month = 7;
			} else
				goto done;
		} else
			goto done;
		break;
	case 'f':
	case 'F':
		if(*p == 'e' || *p == 'E') {
			++p;
			if(*p == 'b' || *p == 'B') {
				++p;
				month = 2;
			} else
				goto done;
		} else
			goto done;
		break;
	case 'm':
	case 'M':
		if(*p == 'a' || *p == 'A') {
			++p;
			if(*p == 'r' || *p == 'R') {
				++p;
				month = 3;
			} else if(*p == 'y' || *p == 'Y') {
				++p;
				month = 5;
			} else
				goto done;
		} else
			goto done;
		break;
	case 'a':
	case 'A':
		if(*p == 'p' || *p == 'P') {
			++p;
			if(*p == 'r' || *p == 'R') {
				++p;
				month = 4;
			} else
				goto done;
		} else if(*p == 'u' || *p == 'U') {
			++p;
			if(*p == 'g' || *p == 'G') {
				++p;
				month = 8;
			} else
				goto done;
		} else
			goto done;
		break;
	case 's':
	case 'S':
		if(*p == 'e' || *p == 'E') {
			++p;
			if(*p == 'p' || *p == 'P') {
				++p;
				month = 9;
			} else
				goto done;
		} else
			goto done;
		break;
	case 'o':
	case 'O':
		if(*p == 'c' || *p == 'C') {
			++p;
			if(*p == 't' || *p == 'T') {
				++p;
				month = 10;
			} else
				goto done;
		} else
			goto done;
		break;
	case 'n':
	case 'N':
		if(*p == 'o' || *p == 'O') {

			++p;
			if(*p == 'v' || *p == 'V') {
				++p;
				month = 11;
			} else
				goto done;
		} else
			goto done;
		break;
	case 'd':
	case 'D':
		if(*p == 'e' || *p == 'E') {
			++p;
			if(*p == 'c' || *p == 'C') {
				++p;
				month = 12;
			} else
				goto done;
		} else
			goto done;
		break;
	default:
		goto done;
	}

	len -= 3;
	
	/* done month */

	if(len == 0 || *p++ != ' ')
		goto done;
	--len;

	/* we accept a slightly malformed timestamp with one-digit days. */
	if(*p == ' ') {
		--len;
		++p;
	}

	day = hParseInt(&p, &len);
	if(day < 1 || day > 31)
		goto done;

	if(len == 0 || *p++ != ' ')
		goto done;
	--len;

	/* time part */
	hour = hParseInt(&p, &len);
	if(hour > 1970 && hour < 2100) {
		/* if so, we assume this actually is a year. This is a format found
		 * e.g. in Cisco devices.
		 *
		year = hour;
		*/

		/* re-query the hour, this time it must be valid */
		if(len == 0 || *p++ != ' ')
			goto done;
		--len;
		hour = hParseInt(&p, &len);
	}

	if(hour < 0 || hour > 23)
		goto done;

	if(len == 0 || *p++ != ':')
		goto done;
	--len;
	minute = hParseInt(&p, &len);
	if(minute < 0 || minute > 59)
		goto done;

	if(len == 0 || *p++ != ':')
		goto done;
	--len;
	second = hParseInt(&p, &len);
	if(second < 0 || second > 60)
		goto done;

	/* we provide support for an extra ":" after the date. While this is an
	 * invalid format, it occurs frequently enough (e.g. with Cisco devices)
	 * to permit it as a valid case. -- rgerhards, 2008-09-12
	 */
	if(len > 0 && *p == ':') {
		++p; /* just skip past it */
		--len;
	}

	/* we had success, so update parse pointer */
	*parsed = orglen - len;

	r = 0; /* success */
done:
	return r;
}


/**
 * Parse a Number.
 * Note that a number is an abstracted concept. We always represent it
 * as 64 bits (but may later change our mind if performance dictates so).
 */
PARSER(Number)
	const char *c;
	size_t i;

	assert(str != NULL);
	assert(offs != NULL);
	assert(parsed != NULL);
	c = str;

	for (i = *offs; i < strLen && isdigit(c[i]); i++);
	if (i == *offs)
		goto done;
	
	/* success, persist */
	*parsed = i - *offs;

	r = 0; /* success */
done:
	return r;
}

/**
 * Parse a Real-number in floating-pt form.
 */
PARSER(Float)
	const char *c;
	size_t i;

	assert(str != NULL);
	assert(offs != NULL);
	assert(parsed != NULL);
	c = str;

	int seen_point = 0;

	i = *offs;

	if (c[i] == '-') i++; 

	for (; i < strLen; i++) {
		if (c[i] == '.') {
			if (seen_point != 0) break;
			seen_point = 1;
		} else if (! isdigit(c[i])) {
			break;
		} 
	}
	if (i == *offs)
		goto done;
		
	/* success, persist */
	*parsed = i - *offs;
	r = 0; /* success */
done:
	return r;
}


/**
 * Parse a hex Number.
 * A hex number begins with 0x and contains only hex digits until the terminating
 * whitespace. Note that if a non-hex character is deteced inside the number string,
 * this is NOT considered to be a number.
 */
PARSER(HexNumber)
	const char *c;
	size_t i = *offs;

	assert(str != NULL);
	assert(offs != NULL);
	assert(parsed != NULL);
	c = str;

	if(c[i] != '0' || c[i+1] != 'x')
		goto done;

	for (i += 2 ; i < strLen && isxdigit(c[i]); i++);
	if (i == *offs || !isspace(c[i]))
		goto done;
	
	/* success, persist */
	*parsed = i - *offs;

	r = 0; /* success */
done:
	return r;
}


/**
 * Parse a kernel timestamp.
 * This is a fixed format, see
 * https://git.kernel.org/cgit/linux/kernel/git/torvalds/linux.git/tree/kernel/printk/printk.c?id=refs/tags/v4.0#n1011
 * This is the code that generates it:
 * sprintf(buf, "[%5lu.%06lu] ",  (unsigned long)ts, rem_nsec / 1000);
 * We accept up to 12 digits for ts, everything above that for sure is
 * no timestamp.
 */
#define LEN_KERNEL_TIMESTAMP 14
PARSER(KernelTimestamp)
	const char *c;
	size_t i;

	assert(str != NULL);
	assert(offs != NULL);
	assert(parsed != NULL);
	c = str;

	i = *offs;
	if(c[i] != '[' || i+LEN_KERNEL_TIMESTAMP > strLen
	   || !isdigit(c[i+1])
	   || !isdigit(c[i+2])
	   || !isdigit(c[i+3])
	   || !isdigit(c[i+4])
	   || !isdigit(c[i+5])
	   )
		goto done;
	i += 6;
	for(int j = 0 ; j < 7 && i < strLen && isdigit(c[i]) ; )
		++i, ++j;	/* just scan */

	if(i >= strLen || c[i] != '.')
		goto done;

	++i; /* skip over '.' */

	if( i+7 > strLen
	   || !isdigit(c[i+0])
	   || !isdigit(c[i+1])
	   || !isdigit(c[i+2])
	   || !isdigit(c[i+3])
	   || !isdigit(c[i+4])
	   || !isdigit(c[i+5])
	   || c[i+6] != ']'
	   )
		goto done;
	i += 7;

	/* success, persist */
	*parsed = i - *offs;
	r = 0; /* success */
done:
	return r;
}

/**
 * Parse whitespace.
 * This parses all whitespace until the first non-whitespace character
 * is found. This is primarily a tool to skip to the next "word" if
 * the exact number of whitspace characters (and type of whitespace)
 * is not known. The current parsing position MUST be on a whitspace,
 * else the parser does not match.
 * This parser is also a forward-compatibility tool for the upcoming
 * slsa (simple log structure analyser) tool.
 */
PARSER(Whitespace)
	const char *c;
	size_t i = *offs;

	assert(str != NULL);
	assert(offs != NULL);
	assert(parsed != NULL);
	c = str;

	if(!isspace(c[i]))
		goto done;

	for (i++ ; i < strLen && isspace(c[i]); i++);
	/* success, persist */
	*parsed = i - *offs;
	r = 0; /* success */
done:
	return r;
}


/**
 * Parse a word.
 * A word is a SP-delimited entity. The parser always works, except if
 * the offset is position on a space upon entry.
 */
PARSER(Word)
	const char *c;
	size_t i;

	assert(str != NULL);
	assert(offs != NULL);
	assert(parsed != NULL);
	c = str;
	i = *offs;

	/* search end of word */
	while(i < strLen && c[i] != ' ') 
		i++;

	if(i == *offs)
		goto done;

	/* success, persist */
	*parsed = i - *offs;

	r = 0; /* success */
done:
	return r;
}


/**
 * Parse everything up to a specific string.
 * swisskid, 2015-01-21
 */
PARSER(StringTo)
	const char *c;
	const char *toFind;
	size_t i, j, k, m;
	int chkstr;
	assert(str != NULL);
	assert(offs != NULL);
	assert(parsed != NULL);
	assert(ed != NULL);
	k = es_strlen(ed) - 1;
	toFind = es_str2cstr(ed, NULL);
	c = str;
	i = *offs;
	chkstr = 0;

	/* Total hunt for letter */
	while(chkstr == 0 && i < strLen ) {
	    i++;
	    if(c[i] == toFind[0]) {
		/* Found the first letter, now find the rest of the string */
		j = 0;
		m = i;
		while(m < strLen && j < k ) {
		    m++;
		    j++;
		    if(c[m] != toFind[j])
			break;
		    if (j == k) 
			chkstr = 1;
		}
	    }
	}
	if(i == *offs || i == strLen || c[i] != toFind[0])
		goto done;

	/* success, persist */
	*parsed = i - *offs;

	r = 0; /* success */
done:
	return r;
}

/**
 * Parse a alphabetic word.
 * A alpha word is composed of characters for which isalpha returns true.
 * The parser dones if there is no alpha character at all.
 */
PARSER(Alpha)
	const char *c;
	size_t i;

	assert(str != NULL);
	assert(offs != NULL);
	assert(parsed != NULL);
	c = str;
	i = *offs;

	/* search end of word */
	while(i < strLen && isalpha(c[i])) 
		i++;

	if(i == *offs) {
		goto done;
	}

	/* success, persist */
	*parsed = i - *offs;
	r = 0; /* success */
done:
	return r;
}


/**
 * Parse everything up to a specific character.
 * The character must be the only char inside extra data passed to the parser.
 * It is a program error if strlen(ed) != 1. It is considered a format error if
 * a) the to-be-parsed buffer is already positioned on the terminator character
 * b) there is no terminator until the end of the buffer
 * In those cases, the parsers declares itself as not being successful, in all
 * other cases a string is extracted.
 */
PARSER(CharTo)
	const char *c;
	unsigned char cTerm;
	size_t i;

	assert(str != NULL);
	assert(offs != NULL);
	assert(parsed != NULL);
	assert(es_strlen(ed) == 1);
	cTerm = *(es_getBufAddr(ed));
	c = str;
	i = *offs;

	/* search end of word */
	while(i < strLen && c[i] != cTerm) 
		i++;

	if(i == *offs || i == strLen || c[i] != cTerm)
		goto done;

	/* success, persist */
	*parsed = i - *offs;

	r = 0; /* success */
done:
	return r;
}


/**
 * Parse everything up to a specific character, or up to the end of string.
 * The character must be the only char inside extra data passed to the parser.
 * It is a program error if strlen(ed) != 1.
 * This parser always returns success.
 * By nature of the parser, it is required that end of string or the separator
 * follows this field in rule.
 */
PARSER(CharSeparated)
	const char *c;
	unsigned char cTerm;
	size_t i;

	assert(str != NULL);
	assert(offs != NULL);
	assert(parsed != NULL);
	assert(es_strlen(ed) == 1);
	cTerm = *(es_getBufAddr(ed));
	c = str;
	i = *offs;

	/* search end of word */
	while(i < strLen && c[i] != cTerm) 
		i++;

	/* success, persist */
	*parsed = i - *offs;

	r = 0; /* success */
	return r;
}

/**
 * Parse yet-to-be-matched portion of string by re-applying
 * top-level rules again. 
 */
#define DEFAULT_REMAINING_FIELD_NAME "tail"

struct recursive_parser_data_s {
	ln_ctx ctx;
	char* remaining_field;
	int free_ctx;
};

PARSER(Recursive)
	assert(str != NULL);
	assert(offs != NULL);
	assert(parsed != NULL);

	struct recursive_parser_data_s* pData = (struct recursive_parser_data_s*) node->parser_data;

	if (pData != NULL) {
		int remaining_len = strLen - *offs;
		const char *remaining_str = str + *offs;
		json_object *unparsed = NULL;
		CHKN(*value = json_object_new_object());

		ln_normalize(pData->ctx, remaining_str, remaining_len, value);

		if (json_object_object_get_ex(*value, UNPARSED_DATA_KEY, &unparsed)) {
			json_object_put(*value);
			*value = NULL;
			*parsed = 0;
		} else if (pData->remaining_field != NULL && json_object_object_get_ex(*value, pData->remaining_field, &unparsed)) {
			*parsed = strLen - *offs - json_object_get_string_len(unparsed);
			json_object_object_del(*value, pData->remaining_field);
		} else {
			*parsed = strLen - *offs;
		}
	}
	r = 0; /* success */
done:
	return r;
}

typedef ln_ctx (ctx_constructor)(ln_ctx, pcons_args_t*, const char*);

static void*
_recursive_parser_data_constructor(ln_fieldList_t *node,
	ln_ctx ctx,
	int no_of_args,
	int remaining_field_arg_idx,
	int free_ctx, ctx_constructor *fn)
{
	int r = LN_BADCONFIG;
	char* name = NULL;
	struct recursive_parser_data_s *pData = NULL;
	pcons_args_t *args = NULL;
	CHKN(name = es_str2cstr(node->name, NULL));
	CHKN(pData = calloc(1, sizeof(struct recursive_parser_data_s)));
	pData->free_ctx = free_ctx;
	pData->remaining_field = NULL;
	CHKN(args = pcons_args(node->raw_data, no_of_args));
	CHKN(pData->ctx = fn(ctx, args, name));
	CHKN(pData->remaining_field = pcons_arg_copy(args, remaining_field_arg_idx, DEFAULT_REMAINING_FIELD_NAME));
	r = 0;
done:
	if (r != 0) {
		if (name == NULL) ln_dbgprintf(ctx, "couldn't allocate memory for recursive/descent field name");
		else if (pData == NULL) ln_dbgprintf(ctx, "couldn't allocate memory for parser-data for field: %s", name);
		else if (args == NULL) ln_dbgprintf(ctx, "couldn't allocate memory for argument-parsing for field: %s", name);
		else if (pData->ctx == NULL) ln_dbgprintf(ctx, "recursive/descent normalizer context creation doneed for field: %s", name);
		else if (pData->remaining_field == NULL) ln_dbgprintf(ctx, "couldn't allocate memory for remaining-field name for "
															  "recursive/descent field: %s", name);

		recursive_parser_data_destructor((void**) &pData);
	}
	free(name);
	free_pcons_args(&args);
	return pData;
}

static ln_ctx identity_recursive_parse_ctx_constructor(ln_ctx parent_ctx,
													   __attribute__((unused)) pcons_args_t* args,
													   __attribute__((unused)) const char* field_name) {
	return parent_ctx;
}

void* recursive_parser_data_constructor(ln_fieldList_t *node, ln_ctx ctx) {
	return _recursive_parser_data_constructor(node, ctx, 1, 0, 0, identity_recursive_parse_ctx_constructor);
}

static ln_ctx child_recursive_parse_ctx_constructor(ln_ctx parent_ctx, pcons_args_t* args, const char* field_name) {
	int r = LN_BADCONFIG;
	const char* rb = NULL;
	ln_ctx ctx = NULL;
	pcons_unescape_arg(args, 0);
	CHKN(rb = pcons_arg(args, 0, NULL));
	CHKN(ctx = ln_inherittedCtx(parent_ctx));
	CHKR(ln_loadSamples(ctx, rb));
done:
	if (r != 0) {
		if (rb == NULL) ln_dbgprintf(parent_ctx, "file-name for descent rulebase not provided for field: %s", field_name);
		else if (ctx == NULL) ln_dbgprintf(parent_ctx, "couldn't allocate memory to create descent-field normalizer context "
										   "for field: %s", field_name);
		else ln_dbgprintf(parent_ctx, "couldn't load samples into descent context for field: %s", field_name);
		if (ctx != NULL) ln_exitCtx(ctx);
		ctx = NULL;
	}
	return ctx;
}

void* descent_parser_data_constructor(ln_fieldList_t *node, ln_ctx ctx) {
	return _recursive_parser_data_constructor(node, ctx, 2, 1, 1, child_recursive_parse_ctx_constructor);
}

void recursive_parser_data_destructor(void** dataPtr) {
	if (*dataPtr != NULL) {
		struct recursive_parser_data_s *pData = (struct recursive_parser_data_s*) *dataPtr;
		if (pData->free_ctx && pData->ctx != NULL) {
			ln_exitCtx(pData->ctx);
			pData->ctx = NULL;
		}
		if (pData->remaining_field != NULL) free(pData->remaining_field);
		free(pData);
		*dataPtr = NULL;
	}
};

/**
 * Parse string tokenized by given char-sequence
 * The sequence may appear 0 or more times, but zero times means 1 token.
 * NOTE: its not 0 tokens, but 1 token.
 *
 * The token found is parsed according to the field-type provided after
 *  tokenizer char-seq.
 */
#define DEFAULT_MATCHED_FIELD_NAME "default"

struct tokenized_parser_data_s {
	es_str_t *tok_str;
	ln_ctx ctx;
	char *remaining_field;
	int use_default_field;
	int free_ctx;
};

typedef struct tokenized_parser_data_s tokenized_parser_data_t;

PARSER(Tokenized)
	assert(str != NULL);
	assert(offs != NULL);
	assert(parsed != NULL);

	tokenized_parser_data_t *pData = (tokenized_parser_data_t*) node->parser_data;

	if (pData != NULL ) {
		json_object *json_p = NULL;
		if (pData->use_default_field) CHKN(json_p = json_object_new_object());
		json_object *matches = NULL;
		CHKN(matches = json_object_new_array());

		int remaining_len = strLen - *offs;
		const char *remaining_str = str + *offs;
		json_object *remaining = NULL;
		json_object *match = NULL;

		while (remaining_len > 0) {
			if (! pData->use_default_field) {
				json_object_put(json_p);
				json_p = json_object_new_object();
			} /*TODO: handle null condition gracefully*/

			ln_normalize(pData->ctx, remaining_str, remaining_len, &json_p);

			if (remaining) json_object_put(remaining);

			if (pData->use_default_field && json_object_object_get_ex(json_p, DEFAULT_MATCHED_FIELD_NAME, &match)) {
				json_object_array_add(matches, json_object_get(match));
			} else if (! (pData->use_default_field || json_object_object_get_ex(json_p, UNPARSED_DATA_KEY, &match))) {
				json_object_array_add(matches, json_object_get(json_p));
			} else {
				if (json_object_array_length(matches) > 0) {
					remaining_len += es_strlen(pData->tok_str);
					break;
				} else {
					json_object_put(json_p);
					json_object_put(matches);
					FAIL(LN_WRONGPARSER);
				}
			}

			if (json_object_object_get_ex(json_p, pData->remaining_field, &remaining)) {
				remaining_len = json_object_get_string_len(remaining);
				if (remaining_len > 0) {
					remaining_str = json_object_get_string(json_object_get(remaining));
					json_object_object_del(json_p, pData->remaining_field);
					if (es_strbufcmp(pData->tok_str, (const unsigned char *)remaining_str, es_strlen(pData->tok_str))) {
						json_object_put(remaining);
						break;
					} else {
						remaining_str += es_strlen(pData->tok_str);
						remaining_len -= es_strlen(pData->tok_str);
					}
				}
			} else {
				remaining_len = 0;
				break;
			}

			if (pData->use_default_field) json_object_object_del(json_p, DEFAULT_MATCHED_FIELD_NAME);
		}
		json_object_put(json_p);

		/* success, persist */
		*parsed = (strLen - *offs) - remaining_len;
		*value =  matches;
	} else {
		FAIL(LN_BADPARSERSTATE);
	}

	r = 0; /* success */
done:
	return r;
}

void tokenized_parser_data_destructor(void** dataPtr) {
	tokenized_parser_data_t *data = (tokenized_parser_data_t*) *dataPtr;
	if (data->tok_str != NULL) es_deleteStr(data->tok_str);
	if (data->free_ctx && (data->ctx != NULL)) ln_exitCtx(data->ctx);
	if (data->remaining_field != NULL) free(data->remaining_field);
	free(data);
	*dataPtr = NULL;
}

static void load_generated_parser_samples(ln_ctx ctx,
	const char* const field_descr, const int field_descr_len,
	const char* const suffix, const int length) {
	static const char* const RULE_PREFIX = "rule=:%"DEFAULT_MATCHED_FIELD_NAME":";/*TODO: extract nice constants*/
	static const int RULE_PREFIX_LEN = 15;

	char *sample_str = NULL;
	es_str_t *field_decl = es_newStrFromCStr(RULE_PREFIX, RULE_PREFIX_LEN);
	if (! field_decl) goto free;

	if (es_addBuf(&field_decl, field_descr, field_descr_len)
		|| es_addBuf(&field_decl, "%", 1)
		|| es_addBuf(&field_decl, suffix, length)) {
		ln_dbgprintf(ctx, "couldn't prepare field for tokenized field-picking: '%s'", field_descr);
		goto free;
	}
	sample_str = es_str2cstr(field_decl, NULL);
	if (! sample_str) {
		ln_dbgprintf(ctx, "couldn't prepare sample-string for: '%s'", field_descr);
		goto free;
	}
	ln_loadSample(ctx, sample_str);
free:
	if (sample_str) free(sample_str);
	if (field_decl) es_deleteStr(field_decl);
}

static ln_ctx generate_context_with_field_as_prefix(ln_ctx parent, const char* field_descr, int field_descr_len) {
	int r = LN_BADCONFIG;
	const char* remaining_field = "%"DEFAULT_REMAINING_FIELD_NAME":rest%";
	ln_ctx ctx = NULL;
	CHKN(ctx = ln_inherittedCtx(parent));
	load_generated_parser_samples(ctx, field_descr, field_descr_len, remaining_field, strlen(remaining_field));
	load_generated_parser_samples(ctx, field_descr, field_descr_len, "", 0);
	r = 0;
done:
	if (r != 0) {
		ln_exitCtx(ctx);
		ctx = NULL;
	}
	return ctx;
}

static ln_fieldList_t* parse_tokenized_content_field(ln_ctx ctx, const char* field_descr, size_t field_descr_len) {
	es_str_t* tmp = NULL;
	es_str_t* descr = NULL;
	ln_fieldList_t *node = NULL;
	int r = 0;
	CHKN(tmp = es_newStr(80));
	CHKN(descr = es_newStr(80));
	const char* field_prefix = "%" DEFAULT_MATCHED_FIELD_NAME ":";
	CHKR(es_addBuf(&descr, field_prefix, strlen(field_prefix)));
	CHKR(es_addBuf(&descr, field_descr, field_descr_len));
	CHKR(es_addChar(&descr, '%'));
	es_size_t offset = 0;
	CHKN(node = ln_parseFieldDescr(ctx, descr, &offset, &tmp, &r));
	if (offset != es_strlen(descr)) FAIL(LN_BADPARSERSTATE);
done:
	if (r != 0) {
		if (node != NULL) ln_deletePTreeNode(node);
		node = NULL;
	}
	if (descr != NULL) es_deleteStr(descr);
	if (tmp != NULL) es_deleteStr(tmp);
	return node;
}

void* tokenized_parser_data_constructor(ln_fieldList_t *node, ln_ctx ctx) {
	int r = LN_BADCONFIG;
	char* name = es_str2cstr(node->name, NULL);
	pcons_args_t *args = NULL;
	tokenized_parser_data_t *pData = NULL;
	const char *field_descr = NULL;
	ln_fieldList_t* field = NULL;
	const char *tok = NULL;

	CHKN(args = pcons_args(node->raw_data, 2));

	CHKN(pData = calloc(1, sizeof(tokenized_parser_data_t)));
	pcons_unescape_arg(args, 0);
	CHKN(tok = pcons_arg(args, 0, NULL));
	CHKN(pData->tok_str = es_newStrFromCStr(tok, strlen(tok)));
	es_unescapeStr(pData->tok_str);
	CHKN(field_descr = pcons_arg(args, 1, NULL));
	const int field_descr_len = strlen(field_descr);
	pData->free_ctx = 1;
	CHKN(field = parse_tokenized_content_field(ctx, field_descr, field_descr_len));
	if (field->parser == ln_parseRecursive) {
		pData->use_default_field = 0;
		struct recursive_parser_data_s *dat = (struct recursive_parser_data_s*) field->parser_data;
		if (dat != NULL) {
			CHKN(pData->remaining_field = strdup(dat->remaining_field));
			pData->free_ctx = dat->free_ctx;
			pData->ctx = dat->ctx;
			dat->free_ctx = 0;
		}
	} else {
		pData->use_default_field = 1;
		CHKN(pData->ctx = generate_context_with_field_as_prefix(ctx, field_descr, field_descr_len));
	}
	if (pData->remaining_field == NULL) CHKN(pData->remaining_field = strdup(DEFAULT_REMAINING_FIELD_NAME));
	r = 0;
done:
	if (r != 0) {
		if (name == NULL) ln_dbgprintf(ctx, "couldn't allocate memory for tokenized-field name");
		else if (args == NULL) ln_dbgprintf(ctx, "couldn't allocate memory for argument-parsing for field: %s", name);
		else if (pData == NULL) ln_dbgprintf(ctx, "couldn't allocate memory for parser-data for field: %s", name);
		else if (tok == NULL) ln_dbgprintf(ctx, "token-separator not provided for field: %s", name);
		else if (pData->tok_str == NULL) ln_dbgprintf(ctx, "couldn't allocate memory for token-separator for field: %s", name);
		else if (field_descr == NULL) ln_dbgprintf(ctx, "field-type not provided for field: %s", name);
		else if (field == NULL) ln_dbgprintf(ctx, "couldn't resolve single-token field-type for tokenized field: %s", name);
		else if (pData->ctx == NULL) ln_dbgprintf(ctx, "couldn't initialize normalizer-context for field: %s", name);
		else if (pData->remaining_field == NULL) ln_dbgprintf(ctx, "couldn't allocate memory for "
															  "remaining-field-name for field: %s", name);
		if (pData) tokenized_parser_data_destructor((void**) &pData);
	}
	if (name != NULL) free(name);
	if (field != NULL) ln_deletePTreeNode(field);
	if (args) free_pcons_args(&args);
	return pData;
}

#ifdef FEATURE_REGEXP

/**
 * Parse string matched by provided posix extended regex.
 *
 * Please note that using regex field in most cases will be
 * significantly slower than other field-types.
 */
struct regex_parser_data_s {
	pcre *re;
	int consume_group;
	int return_group;
	int max_groups;
};

PARSER(Regex)
	assert(str != NULL);
	assert(offs != NULL);
	assert(parsed != NULL);
	unsigned int* ovector = NULL;

	struct regex_parser_data_s *pData = (struct regex_parser_data_s*) node->parser_data;
	if (pData != NULL) {
		ovector = calloc(pData->max_groups, sizeof(int) * 3);
		if (ovector == NULL) FAIL(LN_NOMEM);

		int result = pcre_exec(pData->re, NULL,	str, strLen, *offs, 0, (int*) ovector, pData->max_groups * 3);
		if (result == 0) result = pData->max_groups;
		if (result > pData->consume_group) {
			/*please check 'man 3 pcreapi' for cryptic '2 * n' and '2 * n + 1' magic*/
			if (ovector[2 * pData->consume_group] == *offs) {
				*parsed = ovector[2 * pData->consume_group + 1] - ovector[2 * pData->consume_group];
				if (pData->consume_group != pData->return_group) {
					char* val = NULL;
					CHKN(val = strndup(str + ovector[2 * pData->return_group],
						ovector[2 * pData->return_group + 1] - ovector[2 * pData->return_group]));
					*value = json_object_new_string(val);
					free(val);
					if (*value == NULL) {
						free(ovector);
						FAIL(LN_NOMEM);
					}
				}
			}
		}
		free(ovector);
	}
	r = 0; /* success */
done:
	return r;
}

static const char* regex_parser_configure_consume_and_return_group(pcons_args_t* args, struct regex_parser_data_s *pData) {
	const char* consume_group_parse_error = "couldn't parse consume-group number";
	const char* return_group_parse_error = "couldn't parse return-group number";

	char* tmp = NULL;

	const char* consume_grp_str = NULL;
	const char* return_grp_str = NULL;

	if ((consume_grp_str = pcons_arg(args, 1, "0")) == NULL ||
		strlen(consume_grp_str) == 0) return consume_group_parse_error;
	if ((return_grp_str = pcons_arg(args, 2, consume_grp_str)) == NULL ||
		strlen(return_grp_str) == 0) return return_group_parse_error;

	errno = 0;
	pData->consume_group = strtol(consume_grp_str, &tmp, 10);
	if (errno != 0 || strlen(tmp) != 0) return consume_group_parse_error;

	pData->return_group = strtol(return_grp_str, &tmp, 10);
	if (errno != 0 || strlen(tmp) != 0) return return_group_parse_error;

	return NULL;
}

void* regex_parser_data_constructor(ln_fieldList_t *node, ln_ctx ctx) {
	int r = LN_BADCONFIG;
	char* exp = NULL;
	const char* grp_parse_err = NULL;
	pcons_args_t* args = NULL;
	char* name = NULL;
	struct regex_parser_data_s *pData = NULL;
	const char *unescaped_exp = NULL;
	const char *error = NULL;
	int erroffset = 0;


	CHKN(name = es_str2cstr(node->name, NULL));

	if (! ctx->allowRegex) FAIL(LN_BADCONFIG);
	CHKN(pData = malloc(sizeof(struct regex_parser_data_s)));
	pData->re = NULL;

	CHKN(args = pcons_args(node->raw_data, 3));
	pData->consume_group = pData->return_group = 0;
	CHKN(unescaped_exp = pcons_arg(args, 0, NULL));
	pcons_unescape_arg(args, 0);
	CHKN(exp = pcons_arg_copy(args, 0, NULL));

	if ((grp_parse_err = regex_parser_configure_consume_and_return_group(args, pData)) != NULL) FAIL(LN_BADCONFIG);

	CHKN(pData->re = pcre_compile(exp, 0, &error, &erroffset, NULL));

	pData->max_groups = ((pData->consume_group > pData->return_group) ? pData->consume_group : pData->return_group) + 1;
	r = 0;
done:
	if (r != 0) {
		if (name == NULL) ln_dbgprintf(ctx, "couldn't allocate memory regex-field name");
		else if (! ctx->allowRegex) ln_dbgprintf(ctx, "regex support is not enabled for: '%s' "
												 "(please check lognorm context initialization)", name);
		else if (pData == NULL) ln_dbgprintf(ctx, "couldn't allocate memory for parser-data for field: %s", name);
		else if (args == NULL) ln_dbgprintf(ctx, "couldn't allocate memory for argument-parsing for field: %s", name);
		else if (unescaped_exp == NULL) ln_dbgprintf(ctx, "regular-expression missing for field: '%s'", name);
		else if (exp == NULL) ln_dbgprintf(ctx, "couldn't allocate memory for regex-string for field: '%s'", name);
		else if (grp_parse_err != NULL)  ln_dbgprintf(ctx, "%s for: '%s'", grp_parse_err, name);
		else if (pData->re == NULL)	ln_dbgprintf(ctx, "couldn't compile regex(encountered error '%s' at char '%d' in pattern) "
												 "for regex-matched field: '%s'", error, erroffset, name);
		regex_parser_data_destructor((void**)&pData);
	}
	if (exp != NULL) free(exp);
	if (args != NULL) free_pcons_args(&args);
	if (name != NULL) free(name);
	return pData;
}

void regex_parser_data_destructor(void** dataPtr) {
	if ((*dataPtr) != NULL) {
		struct regex_parser_data_s *pData = (struct regex_parser_data_s*) *dataPtr;
		if (pData->re != NULL) pcre_free(pData->re);
		free(pData);
		*dataPtr = NULL;
	}
}

#endif

/**
 * Parse yet-to-be-matched portion of string by re-applying
 * top-level rules again. 
 */
typedef enum interpret_type {
	/* If you change this, be sure to update json_type_to_name() too */
	it_b10int,
	it_b16int,
	it_floating_pt,
	it_boolean
} interpret_type;

struct interpret_parser_data_s {
	ln_ctx ctx;
	enum interpret_type intrprt;
};

static json_object* interpret_as_int(json_object *value, int base) {
	if (json_object_is_type(value, json_type_string)) {
		return json_object_new_int64(strtol(json_object_get_string(value), NULL, base));
	} else if (json_object_is_type(value, json_type_int)) {
		return value;
	} else {
		return NULL;
	}
}

static json_object* interpret_as_double(json_object *value) {
	double val = json_object_get_double(value);
	return json_object_new_double(val);
}

static json_object* interpret_as_boolean(json_object *value) {
	json_bool val;
	if (json_object_is_type(value, json_type_string)) {
		const char* str = json_object_get_string(value);
		val = (strcasecmp(str, "false") == 0 || strcasecmp(str, "no") == 0) ? 0 : 1;
	} else {
		val = json_object_get_boolean(value);
	}
	return json_object_new_boolean(val);
}

static int reinterpret_value(json_object **value, enum interpret_type to_type) {
	switch(to_type) {
	case it_b10int:
		*value = interpret_as_int(*value, 10);
		break;
	case it_b16int:
		*value = interpret_as_int(*value, 16);
		break;
	case it_floating_pt:
		*value = interpret_as_double(*value);
		break;
	case it_boolean:
		*value = interpret_as_boolean(*value);
		break;
	default:
		return 0;
	}
	return 1;
}

PARSER(Interpret)
	assert(str != NULL);
	assert(offs != NULL);
	assert(parsed != NULL);
	json_object *unparsed = NULL;
	json_object *parsed_raw = NULL;

	struct interpret_parser_data_s* pData = (struct interpret_parser_data_s*) node->parser_data;

	if (pData != NULL) {
		int remaining_len = strLen - *offs;
		const char *remaining_str = str + *offs;

		CHKN(parsed_raw = json_object_new_object());

		ln_normalize(pData->ctx, remaining_str, remaining_len, &parsed_raw);

		if (json_object_object_get_ex(parsed_raw, UNPARSED_DATA_KEY, NULL)) {
			*parsed = 0;
		} else {
			json_object_object_get_ex(parsed_raw, DEFAULT_MATCHED_FIELD_NAME, value);
			json_object_object_get_ex(parsed_raw, DEFAULT_REMAINING_FIELD_NAME, &unparsed);
			if (reinterpret_value(value, pData->intrprt)) {
				*parsed = strLen - *offs - json_object_get_string_len(unparsed);
			}
		}
		json_object_put(parsed_raw);
	}
	r = 0; /* success */
done:
	return r;
}

void* interpret_parser_data_constructor(ln_fieldList_t *node, ln_ctx ctx) {
	int r = LN_BADCONFIG;
	char* name = NULL;
	struct interpret_parser_data_s *pData = NULL;
	pcons_args_t *args = NULL;
	int bad_interpret = 0;
	const char* type_str = NULL;
	const char *field_type = NULL;
	CHKN(name = es_str2cstr(node->name, NULL));
	CHKN(pData = calloc(1, sizeof(struct interpret_parser_data_s)));
	CHKN(args = pcons_args(node->raw_data, 2));
	CHKN(type_str = pcons_arg(args, 0, NULL));
	if (strcmp(type_str, "int") == 0 || strcmp(type_str, "base10int") == 0) {
		pData->intrprt = it_b10int;
	} else if (strcmp(type_str, "base16int") == 0) {
		pData->intrprt = it_b16int;
	} else if (strcmp(type_str, "float") == 0) {
		pData->intrprt = it_floating_pt;
	} else if (strcmp(type_str, "bool") == 0) {
		pData->intrprt = it_boolean;
	} else {
		bad_interpret = 1;
		FAIL(LN_BADCONFIG);
	}

	CHKN(field_type = pcons_arg(args, 1, NULL));
	CHKN(pData->ctx = generate_context_with_field_as_prefix(ctx, field_type, strlen(field_type)));
	r = 0;
done:
	if (r != 0) {
		if (name == NULL) ln_dbgprintf(ctx, "couldn't allocate memory for interpret-field name");
		else if (pData == NULL) ln_dbgprintf(ctx, "couldn't allocate memory for parser-data for field: %s", name);
		else if (args == NULL) ln_dbgprintf(ctx, "couldn't allocate memory for argument-parsing for field: %s", name);
		else if (type_str == NULL) ln_dbgprintf(ctx, "no type provided for interpretation of field: %s", name);
		else if (bad_interpret != 0) ln_dbgprintf(ctx, "interpretation to unknown type '%s' requested for field: %s",
												  type_str, name);
		else if (field_type == NULL) ln_dbgprintf(ctx, "field-type to actually match the content not provided for "
												  "field: %s", name);
		else if (pData->ctx == NULL) ln_dbgprintf(ctx, "couldn't instantiate the normalizer context for matching "
												  "field: %s", name);

		interpret_parser_data_destructor((void**) &pData);
	}
	free(name);
	free_pcons_args(&args);
	return pData;
}

void interpret_parser_data_destructor(void** dataPtr) {
	if (*dataPtr != NULL) {
		struct interpret_parser_data_s *pData = (struct interpret_parser_data_s*) *dataPtr;
		if (pData->ctx != NULL) ln_exitCtx(pData->ctx);
		free(pData);
		*dataPtr = NULL;
	}
};

/**
 * Parse suffixed char-sequence, where suffix is one of many possible suffixes.
 */
struct suffixed_parser_data_s {
	int nsuffix;
	int *suffix_offsets;
    int *suffix_lengths;
	char* suffixes_str;
	ln_ctx ctx;
	char* value_field_name;
	char* suffix_field_name;
};

PARSER(Suffixed) {
	assert(str != NULL);
	assert(offs != NULL);
	assert(parsed != NULL);
	json_object *unparsed = NULL;
	json_object *parsed_raw = NULL;
	json_object *parsed_value = NULL;
    json_object *result = NULL;
    json_object *suffix = NULL;

	struct suffixed_parser_data_s *pData = (struct suffixed_parser_data_s*) node->parser_data;

	if (pData != NULL) {
		int remaining_len = strLen - *offs;
		const char *remaining_str = str + *offs;
		int i;

		CHKN(parsed_raw = json_object_new_object());

		ln_normalize(pData->ctx, remaining_str, remaining_len, &parsed_raw);

		if (json_object_object_get_ex(parsed_raw, UNPARSED_DATA_KEY, NULL)) {
			*parsed = 0;
		} else {
			json_object_object_get_ex(parsed_raw, DEFAULT_MATCHED_FIELD_NAME, &parsed_value);
			json_object_object_get_ex(parsed_raw, DEFAULT_REMAINING_FIELD_NAME, &unparsed);
            const char* unparsed_frag = json_object_get_string(unparsed);
			for(i = 0; i < pData->nsuffix; i++) {
                const char* possible_suffix = pData->suffixes_str + pData->suffix_offsets[i];
				int len = pData->suffix_lengths[i];
				if (strncmp(possible_suffix, unparsed_frag, len) == 0) {
                    CHKN(result = json_object_new_object());
                    CHKN(suffix = json_object_new_string(possible_suffix));
					json_object_get(parsed_value);
                    json_object_object_add(result, pData->value_field_name, parsed_value);
                    json_object_object_add(result, pData->suffix_field_name, suffix);
					*parsed = strLen - *offs - json_object_get_string_len(unparsed) + len;
                    break;
                }
			}
            if (result != NULL) {
                *value = result;
            }
		}
	}
FAILParser
	if (r != 0) {
		if (result != NULL) json_object_put(result);
	}
	if (parsed_raw != NULL) json_object_put(parsed_raw);
} ENDFailParser

static struct suffixed_parser_data_s* _suffixed_parser_data_constructor(ln_fieldList_t *node,
																 ln_ctx ctx,
																 es_str_t* raw_args,
																 const char* value_field,
																 const char* suffix_field) {
	int r = LN_BADCONFIG;
	pcons_args_t* args = NULL;
	char* name = NULL;
	struct suffixed_parser_data_s *pData = NULL;
	const char *escaped_tokenizer = NULL;
	const char *uncopied_suffixes_str = NULL;
	const char *tokenizer = NULL;
	char *suffixes_str = NULL;
	const char *field_type = NULL;

	char *tok_saveptr = NULL;
	char *tok_input = NULL;
	int i = 0;
	char *tok = NULL;

	CHKN(name = es_str2cstr(node->name, NULL));

	CHKN(pData = calloc(1, sizeof(struct suffixed_parser_data_s)));

	if (value_field == NULL) value_field = "value";
	if (suffix_field == NULL) suffix_field = "suffix";
	pData->value_field_name = strdup(value_field);
	pData->suffix_field_name = strdup(suffix_field);

	CHKN(args = pcons_args(raw_args, 3));
	CHKN(escaped_tokenizer = pcons_arg(args, 0, NULL));
	pcons_unescape_arg(args, 0);
	CHKN(tokenizer = pcons_arg(args, 0, NULL));

	CHKN(uncopied_suffixes_str = pcons_arg(args, 1, NULL));
	pcons_unescape_arg(args, 1);
	CHKN(suffixes_str = pcons_arg_copy(args, 1, NULL));

	tok_input = suffixes_str;
	while (strtok_r(tok_input, tokenizer, &tok_saveptr) != NULL) {
		tok_input = NULL;
		pData->nsuffix++;
	}

	CHKN(pData->suffix_offsets = calloc(pData->nsuffix, sizeof(int)));
    CHKN(pData->suffix_lengths = calloc(pData->nsuffix, sizeof(int)));
	CHKN(pData->suffixes_str = pcons_arg_copy(args, 1, NULL));

	tok_input = pData->suffixes_str;
	while ((tok = strtok_r(tok_input, tokenizer, &tok_saveptr)) != NULL) {
		tok_input = NULL;
		pData->suffix_offsets[i] = tok - pData->suffixes_str;
        pData->suffix_lengths[i++] = strlen(tok);
	}

	CHKN(field_type = pcons_arg(args, 2, NULL));
	CHKN(pData->ctx = generate_context_with_field_as_prefix(ctx, field_type, strlen(field_type)));
	
	r = 0;
done:
	if (r != 0) {
		if (name == NULL) ln_dbgprintf(ctx, "couldn't allocate memory suffixed-field name");
		else if (pData == NULL) ln_dbgprintf(ctx, "couldn't allocate memory for parser-data for field: %s", name);
		else if (pData->value_field_name == NULL) ln_dbgprintf(ctx, "couldn't allocate memory for value-field's name for field: %s", name);
		else if (pData->suffix_field_name == NULL) ln_dbgprintf(ctx, "couldn't allocate memory for suffix-field's name for field: %s", name);
		else if (args == NULL) ln_dbgprintf(ctx, "couldn't allocate memory for argument-parsing for field: %s", name);
		else if (escaped_tokenizer == NULL) ln_dbgprintf(ctx, "suffix token-string missing for field: '%s'", name);
		else if (tokenizer == NULL) ln_dbgprintf(ctx, "couldn't allocate memory for unescaping token-string for field: '%s'", name);
		else if (uncopied_suffixes_str == NULL)  ln_dbgprintf(ctx, "suffix-list missing for field: '%s'", name);
		else if (suffixes_str == NULL)  ln_dbgprintf(ctx, "couldn't allocate memory for suffix-list for field: '%s'", name);
		else if (pData->suffix_offsets == NULL)
			ln_dbgprintf(ctx, "couldn't allocate memory for suffix-list element references for field: '%s'", name);
		else if (pData->suffix_lengths == NULL)
			ln_dbgprintf(ctx, "couldn't allocate memory for suffix-list element lengths for field: '%s'", name);
		else if (pData->suffixes_str == NULL)
			ln_dbgprintf(ctx, "couldn't allocate memory for suffix-list for field: '%s'", name);
		else if (field_type == NULL)  ln_dbgprintf(ctx, "field-type declaration missing for field: '%s'", name);
		else if (pData->ctx == NULL)  ln_dbgprintf(ctx, "couldn't allocate memory for normalizer-context for field: '%s'", name);
		suffixed_parser_data_destructor((void**)&pData);
	}
	free_pcons_args(&args);
	if (suffixes_str != NULL) free(suffixes_str);
	if (name != NULL) free(name);
	return pData;
}

void* suffixed_parser_data_constructor(ln_fieldList_t *node, ln_ctx ctx) {
	return _suffixed_parser_data_constructor(node, ctx, node->raw_data, NULL, NULL);
}

void* named_suffixed_parser_data_constructor(ln_fieldList_t *node, ln_ctx ctx) {
	int r = LN_BADCONFIG;
	pcons_args_t* args = NULL;
	char* name = NULL;
	const char* value_field_name = NULL;
	const char* suffix_field_name = NULL;
	const char* remaining_args = NULL;
	es_str_t* unnamed_suffix_args = NULL;
	struct suffixed_parser_data_s* pData = NULL;
	CHKN(name = es_str2cstr(node->name, NULL));
	CHKN(args = pcons_args(node->raw_data, 3));
	CHKN(value_field_name = pcons_arg(args, 0, NULL));
	CHKN(suffix_field_name = pcons_arg(args, 1, NULL));
	CHKN(remaining_args = pcons_arg(args, 2, NULL));
	CHKN(unnamed_suffix_args = es_newStrFromCStr(remaining_args, strlen(remaining_args)));
	
	CHKN(pData = _suffixed_parser_data_constructor(node, ctx, unnamed_suffix_args, value_field_name, suffix_field_name));
	r = 0;
done:
	if (r != 0) {
		if (name == NULL) ln_dbgprintf(ctx, "couldn't allocate memory named_suffixed-field name");
		else if (args == NULL) ln_dbgprintf(ctx, "couldn't allocate memory for argument-parsing for field: %s", name);
		else if (value_field_name == NULL) ln_dbgprintf(ctx, "key-name for value not provided for field: %s", name);
		else if (suffix_field_name == NULL) ln_dbgprintf(ctx, "key-name for suffix not provided for field: %s", name);
		else if (unnamed_suffix_args == NULL) ln_dbgprintf(ctx, "couldn't allocate memory for unnamed-suffix-field args for field: %s", name);
		else if (pData == NULL) ln_dbgprintf(ctx, "couldn't create parser-data for field: %s", name);
		suffixed_parser_data_destructor((void**)&pData);
	}
	if (unnamed_suffix_args != NULL) free(unnamed_suffix_args);
	if (args != NULL) free_pcons_args(&args);
	if (name != NULL) free(name);
	return pData;
}


void suffixed_parser_data_destructor(void** dataPtr) {
	if ((*dataPtr) != NULL) {
		struct suffixed_parser_data_s *pData = (struct suffixed_parser_data_s*) *dataPtr;
		if (pData->suffixes_str != NULL) free(pData->suffixes_str);
		if (pData->suffix_offsets != NULL) free(pData->suffix_offsets);
		if (pData->suffix_lengths != NULL) free(pData->suffix_lengths);
		if (pData->value_field_name != NULL) free(pData->value_field_name);
		if (pData->suffix_field_name != NULL) free(pData->suffix_field_name);
		if (pData->ctx != NULL)	ln_exitCtx(pData->ctx);
		free(pData);
		*dataPtr = NULL;
	}
}

/**
 * Just get everything till the end of string.
 */
PARSER(Rest)
	assert(str != NULL);
	assert(offs != NULL);
	assert(parsed != NULL);

	/* silence the warning about unused variable */
	(void)str;
	/* success, persist */
	*parsed = strLen - *offs;
	r = 0;
	return r;
}

/**
 * Parse a possibly quoted string. In this initial implementation, escaping of the quote
 * char is not supported. A quoted string is one start starts with a double quote,
 * has some text (not containing double quotes) and ends with the first double
 * quote character seen. The extracted string does NOT include the quote characters.
 * swisskid, 2015-01-21
 */
PARSER(OpQuotedString)
	const char *c;
	size_t i;
	char *cstr;

	assert(str != NULL);
	assert(offs != NULL);
	assert(parsed != NULL);
	c = str;
	i = *offs;

	if(c[i] != '"') {
		while(i < strLen && c[i] != ' ') 
			i++;

		if(i == *offs)
			goto done;

		/* success, persist */
		*parsed = i - *offs;
		/* create JSON value to save quoted string contents */
		CHKN(cstr = strndup((char*)c + *offs, *parsed));
	} else {
	    ++i;

	    /* search end of string */
	    while(i < strLen && c[i] != '"') 
		    i++;

	    if(i == strLen || c[i] != '"')
		    goto done;
	    /* success, persist */
	    *parsed = i + 1 - *offs; /* "eat" terminal double quote */
	    /* create JSON value to save quoted string contents */
	    CHKN(cstr = strndup((char*)c + *offs + 1, *parsed - 2));
	}
	CHKN(*value = json_object_new_string(cstr));
	free(cstr);

	r = 0; /* success */
done:
	return r;
}

/**
 * Parse a quoted string. In this initial implementation, escaping of the quote
 * char is not supported. A quoted string is one start starts with a double quote,
 * has some text (not containing double quotes) and ends with the first double
 * quote character seen. The extracted string does NOT include the quote characters.
 * rgerhards, 2011-01-14
 */
PARSER(QuotedString)
	const char *c;
	size_t i;
	char *cstr;

	assert(str != NULL);
	assert(offs != NULL);
	assert(parsed != NULL);
	c = str;
	i = *offs;
	if(i + 2 > strLen)
		goto done;	/* needs at least 2 characters */

	if(c[i] != '"')
		goto done;
	++i;

	/* search end of string */
	while(i < strLen && c[i] != '"') 
		i++;

	if(i == strLen || c[i] != '"')
		goto done;

	/* success, persist */
	*parsed = i + 1 - *offs; /* "eat" terminal double quote */
	/* create JSON value to save quoted string contents */
	CHKN(cstr = strndup((char*)c + *offs + 1, *parsed - 2));
	CHKN(*value = json_object_new_string(cstr));
	free(cstr);
	r = 0; /* success */
done:
	return r;
}


/**
 * Parse an ISO date, that is YYYY-MM-DD (exactly this format).
 * Note: we do manual loop unrolling -- this is fast AND efficient.
 * rgerhards, 2011-01-14
 */
PARSER(ISODate)
	const char *c;
	size_t i;

	assert(str != NULL);
	assert(offs != NULL);
	assert(parsed != NULL);
	c = str;
	i = *offs;

	if(*offs+10 > strLen)
		goto done;	/* if it is not 10 chars, it can't be an ISO date */

	/* year */
	if(!isdigit(c[i])) goto done;
	if(!isdigit(c[i+1])) goto done;
	if(!isdigit(c[i+2])) goto done;
	if(!isdigit(c[i+3])) goto done;
	if(c[i+4] != '-') goto done;
	/* month */
	if(c[i+5] == '0') {
		if(c[i+6] < '1' || c[i+6] > '9') goto done;
	} else if(c[i+5] == '1') {
		if(c[i+6] < '0' || c[i+6] > '2') goto done;
	} else {
		goto done;
	}
	if(c[i+7] != '-') goto done;
	/* day */
	if(c[i+8] == '0') {
		if(c[i+9] < '1' || c[i+9] > '9') goto done;
	} else if(c[i+8] == '1' || c[i+8] == '2') {
		if(!isdigit(c[i+9])) goto done;
	} else if(c[i+8] == '3') {
		if(c[i+9] != '0' && c[i+9] != '1') goto done;
	} else {
		goto done;
	}

	/* success, persist */
	*parsed = 10;

	r = 0; /* success */
done:
	return r;
}

/**
 * Parse a Cisco interface spec. Sample for such a spec are:
 *   outside:192.168.52.102/50349
 *   inside:192.168.1.15/56543 (192.168.1.112/54543)
 *   outside:192.168.1.13/50179 (192.168.1.13/50179)(LOCAL\some.user)
 *   outside:192.168.1.25/41850(LOCAL\RG-867G8-DEL88D879BBFFC8) 
 *   inside:192.168.1.25/53 (192.168.1.25/53) (some.user)
 *   192.168.1.15/0(LOCAL\RG-867G8-DEL88D879BBFFC8)
 * From this, we conclude the format is:
 *   [interface:]ip/port [SP (ip2/port2)] [[SP](username)]
 * In order to match, this syntax must start on a non-whitespace char
 * other than colon.
 */
PARSER(CiscoInterfaceSpec)
	const char *c;
	size_t i;

	assert(str != NULL);
	assert(offs != NULL);
	assert(parsed != NULL);
	c = str;
	i = *offs;

	if(c[i] == ':' || isspace(c[i])) goto done;

	/* first, check if we have an interface. We do this by trying
	 * to detect if we have an IP. If we have, obviously no interface
	 * is present. Otherwise, we check if we have a valid interface.
	 */
	int bHaveInterface = 0;
	size_t idxInterface;
	int bHaveIP = 0;
	size_t lenIP;
	size_t idxIP = i;
	if(ln_parseIPv4(str, strLen, &i, node, &lenIP, NULL) == 0) {
		bHaveIP = 1;
		i += lenIP - 1; /* position on delimiter */
	} else {
		idxInterface = i;
		while(i < strLen) {
			if(isspace(c[i])) goto done;
			if(c[i] == ':')
				break;
			++i;
		}
		bHaveInterface = 1;
	}
	if(i == strLen) goto done;
	const int lenInterface = i - idxInterface;
	++i; /* skip over colon */

	/* we now utilize our other parser helpers */
	if(!bHaveIP) {
		idxIP = i;
		if(ln_parseIPv4(str, strLen, &i, node, &lenIP, NULL) != 0) goto done;
		i += lenIP;
	}
	if(i == strLen || c[i] != '/') goto done;
	++i; /* skip slash */
	const size_t idxPort = i;
	size_t lenPort;
	if(ln_parseNumber(str, strLen, &i, node, &lenPort, NULL) != 0) goto done;
	i += lenPort;
	if(i == strLen) goto success;

	/* check if optional second ip/port is present
	 * We assume we must at least have 5 chars [" (::1)"]
	 */
	int bHaveIP2 = 0;
	size_t idxIP2, lenIP2;
	size_t idxPort2, lenPort2;
	if(i+5 < strLen && c[i] == ' ' && c[i+1] == '(') {
		size_t iTmp = i+2; /* skip over " (" */
		idxIP2 = iTmp;
		if(ln_parseIPv4(str, strLen, &iTmp, node, &lenIP2, NULL) == 0) {
			iTmp += lenIP2;
			if(i < strLen || c[iTmp] == '/') {
				++iTmp; /* skip slash */
				idxPort2 = iTmp;
				if(ln_parseNumber(str, strLen, &iTmp, node, &lenPort2, NULL) == 0) {
					iTmp += lenPort2;
					if(iTmp < strLen && c[iTmp] == ')') {
						i = iTmp + 1; /* match, so use new index */
						bHaveIP2 = 1;
					}
				}
			}
		}
	}

	/* check if optional username is present
	 * We assume we must at least have 3 chars ["(n)"]
	 */
	int bHaveUser = 0;
	size_t idxUser;
	size_t lenUser;
	if(   (i+2 < strLen && c[i] == '(' && !isspace(c[i+1]) )
	   || (i+3 < strLen && c[i] == ' ' && c[i+1] == '(' && !isspace(c[i+2])) ) {
		idxUser = i + ((c[i] == ' ') ? 2 : 1); /* skip [SP]'(' */
		size_t iTmp = idxUser;
		while(iTmp < strLen && !isspace(c[iTmp]) && c[iTmp] != ')')
			++iTmp; /* just scan */
		if(iTmp < strLen && c[iTmp] == ')') {
			i = iTmp + 1; /* we have a match, so use new index */
			bHaveUser = 1;
			lenUser = iTmp - idxUser;
		}
	}

	/* all done, save data */
	if(value == NULL)
		goto success;

	CHKN(*value = json_object_new_object());
	json_object *json;
	if(bHaveInterface) {
		CHKN(json = json_object_new_string_len(c+idxInterface, lenInterface));
		json_object_object_add(*value, "interface", json);
	}
	CHKN(json = json_object_new_string_len(c+idxIP, lenIP));
	json_object_object_add(*value, "ip", json);
	CHKN(json = json_object_new_string_len(c+idxPort, lenPort));
	json_object_object_add(*value, "port", json);
	if(bHaveIP2) {
		CHKN(json = json_object_new_string_len(c+idxIP2, lenIP2));
		json_object_object_add(*value, "ip2", json);
		CHKN(json = json_object_new_string_len(c+idxPort2, lenPort2));
		json_object_object_add(*value, "port2", json);
	}
	if(bHaveUser) {
		CHKN(json = json_object_new_string_len(c+idxUser, lenUser));
		json_object_object_add(*value, "user", json);
	}

success: /* success, persist */
	*parsed = i - *offs;
	r = 0; /* success */
done:
	if(r != 0 && value != NULL && *value != NULL) {
		json_object_put(*value);
		*value = NULL; /* to be on the save side */
	}
	return r;
}

/**
 * Parse a duration. A duration is similar to a timestamp, except that
 * it tells about time elapsed. As such, hours can be larger than 23
 * and hours may also be specified by a single digit (this, for example,
 * is commonly done in Cisco software).
 * Note: we do manual loop unrolling -- this is fast AND efficient.
 */
PARSER(Duration)
	const char *c;
	size_t i;

	assert(str != NULL);
	assert(offs != NULL);
	assert(parsed != NULL);
	c = str;
	i = *offs;

	/* hour is a bit tricky */
	if(!isdigit(c[i])) goto done;
	++i;
	if(isdigit(c[i]))
		++i;
	if(c[i] == ':')
		++i;
	else
		goto done;

	if(i+5 > strLen)
		goto done;/* if it is not 5 chars from here, it can't be us */

	if(c[i] < '0' || c[i] > '5') goto done;
	if(!isdigit(c[i+1])) goto done;
	if(c[i+2] != ':') goto done;
	if(c[i+3] < '0' || c[i+3] > '5') goto done;
	if(!isdigit(c[i+4])) goto done;

	/* success, persist */
	*parsed = (i + 5) - *offs;

	r = 0; /* success */
done:
	return r;
}

/**
 * Parse a timestamp in 24hr format (exactly HH:MM:SS).
 * Note: we do manual loop unrolling -- this is fast AND efficient.
 * rgerhards, 2011-01-14
 */
PARSER(Time24hr)
	const char *c;
	size_t i;

	assert(str != NULL);
	assert(offs != NULL);
	assert(parsed != NULL);
	c = str;
	i = *offs;

	if(*offs+8 > strLen)
		goto done;	/* if it is not 8 chars, it can't be us */

	/* hour */
	if(c[i] == '0' || c[i] == '1') {
		if(!isdigit(c[i+1])) goto done;
	} else if(c[i] == '2') {
		if(c[i+1] < '0' || c[i+1] > '3') goto done;
	} else {
		goto done;
	}
	/* TODO: the code below is a duplicate of 24hr parser - create common function */
	if(c[i+2] != ':') goto done;
	if(c[i+3] < '0' || c[i+3] > '5') goto done;
	if(!isdigit(c[i+4])) goto done;
	if(c[i+5] != ':') goto done;
	if(c[i+6] < '0' || c[i+6] > '5') goto done;
	if(!isdigit(c[i+7])) goto done;

	/* success, persist */
	*parsed = 8;

	r = 0; /* success */
done:
	return r;
}

/**
 * Parse a timestamp in 12hr format (exactly HH:MM:SS).
 * Note: we do manual loop unrolling -- this is fast AND efficient.
 * TODO: the code below is a duplicate of 24hr parser - create common function?
 * rgerhards, 2011-01-14
 */
PARSER(Time12hr)
	const char *c;
	size_t i;

	assert(str != NULL);
	assert(offs != NULL);
	assert(parsed != NULL);
	c = str;
	i = *offs;

	if(*offs+8 > strLen)
		goto done;	/* if it is not 8 chars, it can't be us */

	/* hour */
	if(c[i] == '0') {
		if(!isdigit(c[i+1])) goto done;
	} else if(c[i] == '1') {
		if(c[i+1] < '0' || c[i+1] > '2') goto done;
	} else {
		goto done;
	}
	if(c[i+2] != ':') goto done;
	if(c[i+3] < '0' || c[i+3] > '5') goto done;
	if(!isdigit(c[i+4])) goto done;
	if(c[i+5] != ':') goto done;
	if(c[i+6] < '0' || c[i+6] > '5') goto done;
	if(!isdigit(c[i+7])) goto done;

	/* success, persist */
	*parsed = 8;

	r = 0; /* success */
done:
	return r;
}




/* helper to IPv4 address parser, checks the next set of numbers.
 * Syntax 1 to 3 digits, value together not larger than 255.
 * @param[in] str parse buffer
 * @param[in/out] offs offset into buffer, updated if successful
 * @return 0 if OK, 1 otherwise
 */
static int
chkIPv4AddrByte(const char *str, size_t strLen, size_t *offs)
{
	int val = 0;
	int r = 1;	/* default: done -- simplifies things */
	const char *c;
	size_t i = *offs;

	c = str;
	if(i == strLen || !isdigit(c[i]))
		goto done;
	val = c[i++] - '0';
	if(i < strLen && isdigit(c[i])) {
		val = val * 10 + c[i++] - '0';
		if(i < strLen && isdigit(c[i]))
			val = val * 10 + c[i++] - '0';
	}
	if(val > 255)	/* cannot be a valid IP address byte! */
		goto done;

	*offs = i;
	r = 0;
done:
	return r;
}

/**
 * Parser for IPv4 addresses.
 */
PARSER(IPv4)
	const char *c;
	size_t i;

	assert(str != NULL);
	assert(offs != NULL);
	assert(parsed != NULL);
	i = *offs;
	if(i + 7 > strLen) {
		/* IPv4 addr requires at least 7 characters */
		goto done;
	}
	c = str;

	/* byte 1*/
	if(chkIPv4AddrByte(str, strLen, &i) != 0) goto done;
	if(i == strLen || c[i++] != '.') goto done;
	/* byte 2*/
	if(chkIPv4AddrByte(str, strLen, &i) != 0) goto done;
	if(i == strLen || c[i++] != '.') goto done;
	/* byte 3*/
	if(chkIPv4AddrByte(str, strLen, &i) != 0) goto done;
	if(i == strLen || c[i++] != '.') goto done;
	/* byte 4 - we do NOT need any char behind it! */
	if(chkIPv4AddrByte(str, strLen, &i) != 0) goto done;

	/* if we reach this point, we found a valid IP address */
	*parsed = i - *offs;

	r = 0; /* success */
done:
	return r;
}

<<<<<<< HEAD
/* helper to NameValue parser, parses out a a single name=value pair 
 *
 * name must be alphanumeric characters, value must be non-whitespace
 * characters, if quoted than with symmetric quotes. Supported formats
 * - name=value
 * - name="value"
 * - name='value'
 * Note "name=" is valid and means a field with empty value.
 * TODO: so far, quote characters are not permitted WITHIN quoted values.
 */
static int
parseNameValue(const char *const __restrict__ str,
	const size_t strLen, 
	size_t *const __restrict__ offs,
	struct json_object *const __restrict__ valroot)
{
	int r = LN_WRONGPARSER;
	size_t i = *offs;

	const size_t iName = i;
	while(i < strLen && isalnum(str[i]))
		++i;
//fprintf(stderr, "check = i %zd, iname %zd, str: '%s'/'%s'\n", i, iName, str, str+i);
	if(i == iName || str[i] != '=')
//{ fprintf(stderr, "no =, r=%d\n", r);
		goto done; /* no name at all! */
//}
	const size_t lenName = i - iName;
	++i; /* skip '=' */

	const size_t iVal = i;
	while(i < strLen && !isspace(str[i]))
		++i;
	const size_t lenVal = i - iVal;

	/* parsing OK */
	*offs = i;
	r = 0;

	if(valroot == NULL)
		goto done;

	char *name;
	CHKN(name = malloc(lenName+1));
	memcpy(name, str+iName, lenName);
	name[lenName] = '\0';
	json_object *json;
	CHKN(json = json_object_new_string_len(str+iVal, lenVal));
	json_object_object_add(valroot, name, json);
	free(name);
done:
//fprintf(stderr, "return %d\n", r);
	return r;
}

/**
 * Parser for name/value pairs.
 * On entry must point to alnum char. All following chars must be
 * name/value pairs delimited by whitespace up until the end of string.
 * For performance reasons, this works in two stages. In the first
 * stage, we only detect if the motif is correct. The second stage is
 * only called when we know it is. In it, we go once again over the
 * message again and actually extract the data. This is done because
 * data extraction is relatively expensive and in most cases we will
 * have much more frequent mismatches than matches.
 * added 2015-04-25 rgerhards
 */
PARSER(NameValue)
	size_t i = *offs;

	/* stage one */
	while(i < strLen) {
		CHKR(parseNameValue(str, strLen, &i, NULL));
		while(i < strLen && isspace(str[i]))
			++i;
	}

	/* stage two */
	if(value == NULL)
		goto done;

	i = *offs;
	CHKN(*value = json_object_new_object());
	while(i < strLen) {
		CHKR(parseNameValue(str, strLen, &i, *value));
		while(i < strLen && isspace(str[i]))
			++i;
	}

	/* success, persist */
	*parsed = i - *offs;

	/* TODO: fix mem leak if alloc json fails */
	r = 0; /* success */
done:
=======
/**
 * Parse JSON. This parser tries to find JSON data inside a message.
 * If it finds valid JSON, it will extract it. Extra data after the
 * JSON is permitted.
 * Note: the json-c JSON parser treats whitespace after the actual
 * json to be part of the json. So in essence, any whitespace is
 * processed by this parser. We use the same semantics to keep things
 * neatly in sync. If json-c changes for some reason or we switch to
 * an alternate json lib, we probably need to be sure to keep that
 * behaviour, and probably emulate it.
 * added 2015-04-28 by rgerhards, v1.1.2
 */
PARSER(JSON)
	const size_t i = *offs;
	struct json_tokener *tokener = NULL;

	if((tokener = json_tokener_new()) == NULL)
		goto done;


	struct json_object *const json
		= json_tokener_parse_ex(tokener, str+i, (int) (strLen - i));

	if(json == NULL)
		goto done;

	/* success, persist */
	*value = json;
	*parsed =  (i + tokener->char_offset) - *offs;

	r = 0; /* success */
done:
	if(tokener != NULL)
		json_tokener_free(tokener);
>>>>>>> 1519a009
	return r;
}<|MERGE_RESOLUTION|>--- conflicted
+++ resolved
@@ -72,13 +72,8 @@
  *            parsers, this sets variable "ed", which just is
  *            string data.
  * @param[out] parsed bytes
-<<<<<<< HEAD
- * @param[out] ptr to json object containing parsed data (can be unused)
- *             if NULL on input, object is NOT persisted
-=======
  * @param[out] value ptr to json object containing parsed data
  *             (can be unused, but if used *value MUST be NULL on entry)
->>>>>>> 1519a009
  *
  * They will try to parse out "their" object from the string. If they
  * succeed, they:
@@ -2237,7 +2232,6 @@
 	return r;
 }
 
-<<<<<<< HEAD
 /* helper to NameValue parser, parses out a a single name=value pair 
  *
  * name must be alphanumeric characters, value must be non-whitespace
@@ -2333,7 +2327,9 @@
 	/* TODO: fix mem leak if alloc json fails */
 	r = 0; /* success */
 done:
-=======
+	return r;
+}
+
 /**
  * Parse JSON. This parser tries to find JSON data inside a message.
  * If it finds valid JSON, it will extract it. Extra data after the
@@ -2368,6 +2364,5 @@
 done:
 	if(tokener != NULL)
 		json_tokener_free(tokener);
->>>>>>> 1519a009
 	return r;
 }