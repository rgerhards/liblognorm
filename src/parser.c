/*
 * liblognorm - a fast samples-based log normalization library
 * Copyright 2010-2015 by Rainer Gerhards and Adiscon GmbH.
 *
 * Modified by Pavel Levshin (pavel@levshin.spb.ru) in 2013
 *
 * This file is part of liblognorm.
 *
 * This library is free software; you can redistribute it and/or
 * modify it under the terms of the GNU Lesser General Public
 * License as published by the Free Software Foundation; either
 * version 2.1 of the License, or (at your option) any later version.
 *
 * This library is distributed in the hope that it will be useful,
 * but WITHOUT ANY WARRANTY; without even the implied warranty of
 * MERCHANTABILITY or FITNESS FOR A PARTICULAR PURPOSE.  See the GNU
 * Lesser General Public License for more details.
 *
 * You should have received a copy of the GNU Lesser General Public
 * License along with this library; if not, write to the Free Software
 * Foundation, Inc., 51 Franklin Street, Fifth Floor, Boston, MA  02110-1301  USA
 *
 * A copy of the LGPL v2.1 can be found in the file "COPYING" in this distribution.
 */
#include "config.h"
#include <stdlib.h>
#include <stdio.h>
#include <stdarg.h>
#include <assert.h>
#include <ctype.h>
#include <string.h>

#include "json_compatibility.h"
#include "liblognorm.h"
#include "lognorm.h"
#include "internal.h"
#include "parser.h"
#include "samp.h"

#ifdef FEATURE_REGEXP
#include <pcre.h>
#include <errno.h>			
#endif

/* some helpers */
static inline int
hParseInt(const unsigned char **buf, size_t *lenBuf)
{
	const unsigned char *p = *buf;
	size_t len = *lenBuf;
	int i = 0;

	while(len > 0 && isdigit(*p)) {
		i = i * 10 + *p - '0';
		++p;
		--len;
	}

	*buf = p;
	*lenBuf = len;
	return i;
}

/* parsers for the primitive types
 *
 * All parsers receive 
 *
 * @param[in] str the to-be-parsed string
 * @param[in] strLen length of the to-be-parsed string
 * @param[in] offs an offset into the string
 * @param[in] node fieldlist with additional data; for simple
 *            parsers, this sets variable "ed", which just is
 *            string data.
 * @param[out] parsed bytes
 * @param[out] value ptr to json object containing parsed data
 *             (can be unused, but if used *value MUST be NULL on entry)
 *
 * They will try to parse out "their" object from the string. If they
 * succeed, they:
 *
 * return 0 on success and LN_WRONGPARSER if this parser could
 *           not successfully parse (but all went well otherwise) and something
 *           else in case of an error.
 */
#define PARSER(ParserName) \
int ln_parse##ParserName(const char *const str, const size_t strLen, \
	size_t *const offs,       \
	__attribute__((unused)) const ln_fieldList_t *node,  \
	size_t *parsed,                                      \
	__attribute__((unused)) struct json_object **value) \
{ \
	int r = LN_WRONGPARSER; \
	__attribute__((unused)) es_str_t *ed = (node == NULL) ? NULL : node->data;  \
	*parsed = 0;

#define FAILParser \
	goto parserdone; /* suppress warnings */ \
parserdone: \
	r = 0; \
	goto done; /* suppress warnings */ \
done: 

#define ENDFailParser \
	return r; \
}


/**
 * Utilities to allow constructors of complex parser's to
 *  easily process field-declaration arguments.
 */
#define FIELD_ARG_SEPERATOR ":"
#define MAX_FIELD_ARGS 10

struct pcons_args_s {
	int argc;
	char *argv[MAX_FIELD_ARGS];
};

typedef struct pcons_args_s pcons_args_t;

static void free_pcons_args(pcons_args_t** dat_p) {
	pcons_args_t *dat = *dat_p;
	while((--(dat->argc)) >= 0) {
		if (dat->argv[dat->argc] != NULL) free(dat->argv[dat->argc]);
	}
	free(dat);
	*dat_p = NULL;
}

static pcons_args_t* pcons_args(es_str_t *args, int expected_argc) {
	pcons_args_t *dat = NULL;
	char* orig_str = NULL;
	if ((dat = malloc(sizeof(pcons_args_t))) == NULL) goto fail;
	dat->argc = 0;
	if (args != NULL) {
		orig_str = es_str2cstr(args, NULL);
		char *str = orig_str;
		while (dat->argc < MAX_FIELD_ARGS) {
			int i = dat->argc++;
			char *next = (dat->argc == expected_argc) ? NULL : strstr(str, FIELD_ARG_SEPERATOR);
			if (next == NULL) {
				if ((dat->argv[i] = strdup(str)) == NULL) goto fail;
				break;
			} else {
				if ((dat->argv[i] = strndup(str, next - str)) == NULL) goto fail;
				next++;
			}
			str = next;
		}
	}
	goto done;
fail:
	if (dat != NULL) free_pcons_args(&dat);
done:
	if (orig_str != NULL) free(orig_str);
	return dat;
}

static const char* pcons_arg(pcons_args_t *dat, int i, const char* dflt_val) {
	if (i >= dat->argc) return dflt_val;
	return dat->argv[i];
}

static char* pcons_arg_copy(pcons_args_t *dat, int i, const char* dflt_val) {
	const char *str = pcons_arg(dat, i, dflt_val);
	return (str == NULL) ? NULL : strdup(str);
}

static void pcons_unescape_arg(pcons_args_t *dat, int i) {
	char *arg = (char*) pcons_arg(dat, i, NULL);
	es_str_t *str = NULL;
	if (arg != NULL) {
		str = es_newStrFromCStr(arg, strlen(arg));
		if (str != NULL) {
			es_unescapeStr(str);
			free(arg);
			dat->argv[i] = es_str2cstr(str, NULL);
			es_deleteStr(str);
		}
	}
}

/**
 * Parse a TIMESTAMP as specified in RFC5424 (subset of RFC3339).
 */
PARSER(RFC5424Date)
	const unsigned char *pszTS;
	/* variables to temporarily hold time information while we parse */
	__attribute__((unused)) int year;
	int month;
	int day;
	int hour; /* 24 hour clock */
	int minute;
	int second;
	__attribute__((unused)) int secfrac;	/* fractional seconds (must be 32 bit!) */
	__attribute__((unused)) int secfracPrecision;
	__attribute__((unused)) char OffsetMode;	/* UTC offset + or - */
	char OffsetHour;	/* UTC offset in hours */
	int OffsetMinute;	/* UTC offset in minutes */
	size_t len;
	size_t orglen;
	/* end variables to temporarily hold time information while we parse */

	pszTS = (unsigned char*) str + *offs;
	len = orglen = strLen - *offs;

	year = hParseInt(&pszTS, &len);

	/* We take the liberty to accept slightly malformed timestamps e.g. in 
	 * the format of 2003-9-1T1:0:0.  */
	if(len == 0 || *pszTS++ != '-') goto done;
	--len;
	month = hParseInt(&pszTS, &len);
	if(month < 1 || month > 12) goto done;

	if(len == 0 || *pszTS++ != '-')
		goto done;
	--len;
	day = hParseInt(&pszTS, &len);
	if(day < 1 || day > 31) goto done;

	if(len == 0 || *pszTS++ != 'T') goto done;
	--len;

	hour = hParseInt(&pszTS, &len);
	if(hour < 0 || hour > 23) goto done;

	if(len == 0 || *pszTS++ != ':')
		goto done;
	--len;
	minute = hParseInt(&pszTS, &len);
	if(minute < 0 || minute > 59) goto done;

	if(len == 0 || *pszTS++ != ':') goto done;
	--len;
	second = hParseInt(&pszTS, &len);
	if(second < 0 || second > 60) goto done;

	/* Now let's see if we have secfrac */
	if(len > 0 && *pszTS == '.') {
		--len;
		const unsigned char *pszStart = ++pszTS;
		secfrac = hParseInt(&pszTS, &len);
		secfracPrecision = (int) (pszTS - pszStart);
	} else {
		secfracPrecision = 0;
		secfrac = 0;
	}

	/* check the timezone */
	if(len == 0) goto done;

	if(*pszTS == 'Z') {
		--len;
		pszTS++; /* eat Z */
		OffsetMode = 'Z';
		OffsetHour = 0;
		OffsetMinute = 0;
	} else if((*pszTS == '+') || (*pszTS == '-')) {
		OffsetMode = *pszTS;
		--len;
		pszTS++;

		OffsetHour = hParseInt(&pszTS, &len);
		if(OffsetHour < 0 || OffsetHour > 23)
			goto done;

		if(len == 0 || *pszTS++ != ':')
			goto done;
		--len;
		OffsetMinute = hParseInt(&pszTS, &len);
		if(OffsetMinute < 0 || OffsetMinute > 59)
			goto done;
	} else {
		/* there MUST be TZ information */
		goto done;
	}

	if(len > 0) {
		if(*pszTS != ' ') /* if it is not a space, it can not be a "good" time */
			goto done;
	}

	/* we had success, so update parse pointer */
	*parsed = orglen - len;

	r = 0; /* success */
done:
	return r;
}


/**
 * Parse a RFC3164 Date.
 */
PARSER(RFC3164Date)
	const unsigned char *p;
	size_t len, orglen;
	/* variables to temporarily hold time information while we parse */
	__attribute__((unused)) int month;
	int day;
#if 0 /* TODO: why does this still exist? */
	int year = 0; /* 0 means no year provided */
#endif
	int hour; /* 24 hour clock */
	int minute;
	int second;

	p = (unsigned char*) str + *offs;
	orglen = len = strLen - *offs;
	/* If we look at the month (Jan, Feb, Mar, Apr, May, Jun, Jul, Aug, Sep, Oct, Nov, Dec),
	 * we may see the following character sequences occur:
	 *
	 * J(an/u(n/l)), Feb, Ma(r/y), A(pr/ug), Sep, Oct, Nov, Dec
	 *
	 * We will use this for parsing, as it probably is the
	 * fastest way to parse it.
	 */
	if(len < 3)
		goto done;

	switch(*p++)
	{
	case 'j':
	case 'J':
		if(*p == 'a' || *p == 'A') {
			++p;
			if(*p == 'n' || *p == 'N') {
				++p;
				month = 1;
			} else
				goto done;
		} else if(*p == 'u' || *p == 'U') {
			++p;
			if(*p == 'n' || *p == 'N') {
				++p;
				month = 6;
			} else if(*p == 'l' || *p == 'L') {
				++p;
				month = 7;
			} else
				goto done;
		} else
			goto done;
		break;
	case 'f':
	case 'F':
		if(*p == 'e' || *p == 'E') {
			++p;
			if(*p == 'b' || *p == 'B') {
				++p;
				month = 2;
			} else
				goto done;
		} else
			goto done;
		break;
	case 'm':
	case 'M':
		if(*p == 'a' || *p == 'A') {
			++p;
			if(*p == 'r' || *p == 'R') {
				++p;
				month = 3;
			} else if(*p == 'y' || *p == 'Y') {
				++p;
				month = 5;
			} else
				goto done;
		} else
			goto done;
		break;
	case 'a':
	case 'A':
		if(*p == 'p' || *p == 'P') {
			++p;
			if(*p == 'r' || *p == 'R') {
				++p;
				month = 4;
			} else
				goto done;
		} else if(*p == 'u' || *p == 'U') {
			++p;
			if(*p == 'g' || *p == 'G') {
				++p;
				month = 8;
			} else
				goto done;
		} else
			goto done;
		break;
	case 's':
	case 'S':
		if(*p == 'e' || *p == 'E') {
			++p;
			if(*p == 'p' || *p == 'P') {
				++p;
				month = 9;
			} else
				goto done;
		} else
			goto done;
		break;
	case 'o':
	case 'O':
		if(*p == 'c' || *p == 'C') {
			++p;
			if(*p == 't' || *p == 'T') {
				++p;
				month = 10;
			} else
				goto done;
		} else
			goto done;
		break;
	case 'n':
	case 'N':
		if(*p == 'o' || *p == 'O') {

			++p;
			if(*p == 'v' || *p == 'V') {
				++p;
				month = 11;
			} else
				goto done;
		} else
			goto done;
		break;
	case 'd':
	case 'D':
		if(*p == 'e' || *p == 'E') {
			++p;
			if(*p == 'c' || *p == 'C') {
				++p;
				month = 12;
			} else
				goto done;
		} else
			goto done;
		break;
	default:
		goto done;
	}

	len -= 3;
	
	/* done month */

	if(len == 0 || *p++ != ' ')
		goto done;
	--len;

	/* we accept a slightly malformed timestamp with one-digit days. */
	if(*p == ' ') {
		--len;
		++p;
	}

	day = hParseInt(&p, &len);
	if(day < 1 || day > 31)
		goto done;

	if(len == 0 || *p++ != ' ')
		goto done;
	--len;

	/* time part */
	hour = hParseInt(&p, &len);
	if(hour > 1970 && hour < 2100) {
		/* if so, we assume this actually is a year. This is a format found
		 * e.g. in Cisco devices.
		 *
		year = hour;
		*/

		/* re-query the hour, this time it must be valid */
		if(len == 0 || *p++ != ' ')
			goto done;
		--len;
		hour = hParseInt(&p, &len);
	}

	if(hour < 0 || hour > 23)
		goto done;

	if(len == 0 || *p++ != ':')
		goto done;
	--len;
	minute = hParseInt(&p, &len);
	if(minute < 0 || minute > 59)
		goto done;

	if(len == 0 || *p++ != ':')
		goto done;
	--len;
	second = hParseInt(&p, &len);
	if(second < 0 || second > 60)
		goto done;

	/* we provide support for an extra ":" after the date. While this is an
	 * invalid format, it occurs frequently enough (e.g. with Cisco devices)
	 * to permit it as a valid case. -- rgerhards, 2008-09-12
	 */
	if(len > 0 && *p == ':') {
		++p; /* just skip past it */
		--len;
	}

	/* we had success, so update parse pointer */
	*parsed = orglen - len;

	r = 0; /* success */
done:
	return r;
}


/**
 * Parse a Number.
 * Note that a number is an abstracted concept. We always represent it
 * as 64 bits (but may later change our mind if performance dictates so).
 */
PARSER(Number)
	const char *c;
	size_t i;

	assert(str != NULL);
	assert(offs != NULL);
	assert(parsed != NULL);
	c = str;

	for (i = *offs; i < strLen && isdigit(c[i]); i++);
	if (i == *offs)
		goto done;
	
	/* success, persist */
	*parsed = i - *offs;

	r = 0; /* success */
done:
	return r;
}

/**
 * Parse a Real-number in floating-pt form.
 */
PARSER(Float)
	const char *c;
	size_t i;

	assert(str != NULL);
	assert(offs != NULL);
	assert(parsed != NULL);
	c = str;

	int seen_point = 0;

	i = *offs;

	if (c[i] == '-') i++; 

	for (; i < strLen; i++) {
		if (c[i] == '.') {
			if (seen_point != 0) break;
			seen_point = 1;
		} else if (! isdigit(c[i])) {
			break;
		} 
	}
	if (i == *offs)
		goto done;
		
	/* success, persist */
	*parsed = i - *offs;
	r = 0; /* success */
done:
	return r;
}


/**
 * Parse a hex Number.
 * A hex number begins with 0x and contains only hex digits until the terminating
 * whitespace. Note that if a non-hex character is deteced inside the number string,
 * this is NOT considered to be a number.
 */
PARSER(HexNumber)
	const char *c;
	size_t i = *offs;

	assert(str != NULL);
	assert(offs != NULL);
	assert(parsed != NULL);
	c = str;

	if(c[i] != '0' || c[i+1] != 'x')
		goto done;

	for (i += 2 ; i < strLen && isxdigit(c[i]); i++);
	if (i == *offs || !isspace(c[i]))
		goto done;
	
	/* success, persist */
	*parsed = i - *offs;

	r = 0; /* success */
done:
	return r;
}


/**
 * Parse a kernel timestamp.
 * This is a fixed format, see
 * https://git.kernel.org/cgit/linux/kernel/git/torvalds/linux.git/tree/kernel/printk/printk.c?id=refs/tags/v4.0#n1011
 * This is the code that generates it:
 * sprintf(buf, "[%5lu.%06lu] ",  (unsigned long)ts, rem_nsec / 1000);
 * We accept up to 12 digits for ts, everything above that for sure is
 * no timestamp.
 */
#define LEN_KERNEL_TIMESTAMP 14
PARSER(KernelTimestamp)
	const char *c;
	size_t i;

	assert(str != NULL);
	assert(offs != NULL);
	assert(parsed != NULL);
	c = str;

	i = *offs;
	if(c[i] != '[' || i+LEN_KERNEL_TIMESTAMP > strLen
	   || !isdigit(c[i+1])
	   || !isdigit(c[i+2])
	   || !isdigit(c[i+3])
	   || !isdigit(c[i+4])
	   || !isdigit(c[i+5])
	   )
		goto done;
	i += 6;
	for(int j = 0 ; j < 7 && i < strLen && isdigit(c[i]) ; )
		++i, ++j;	/* just scan */

	if(i >= strLen || c[i] != '.')
		goto done;

	++i; /* skip over '.' */

	if( i+7 > strLen
	   || !isdigit(c[i+0])
	   || !isdigit(c[i+1])
	   || !isdigit(c[i+2])
	   || !isdigit(c[i+3])
	   || !isdigit(c[i+4])
	   || !isdigit(c[i+5])
	   || c[i+6] != ']'
	   )
		goto done;
	i += 7;

	/* success, persist */
	*parsed = i - *offs;
	r = 0; /* success */
done:
	return r;
}

/**
 * Parse whitespace.
 * This parses all whitespace until the first non-whitespace character
 * is found. This is primarily a tool to skip to the next "word" if
 * the exact number of whitspace characters (and type of whitespace)
 * is not known. The current parsing position MUST be on a whitspace,
 * else the parser does not match.
 * This parser is also a forward-compatibility tool for the upcoming
 * slsa (simple log structure analyser) tool.
 */
PARSER(Whitespace)
	const char *c;
	size_t i = *offs;

	assert(str != NULL);
	assert(offs != NULL);
	assert(parsed != NULL);
	c = str;

	if(!isspace(c[i]))
		goto done;

	for (i++ ; i < strLen && isspace(c[i]); i++);
	/* success, persist */
	*parsed = i - *offs;
	r = 0; /* success */
done:
	return r;
}


/**
 * Parse a word.
 * A word is a SP-delimited entity. The parser always works, except if
 * the offset is position on a space upon entry.
 */
PARSER(Word)
	const char *c;
	size_t i;

	assert(str != NULL);
	assert(offs != NULL);
	assert(parsed != NULL);
	c = str;
	i = *offs;

	/* search end of word */
	while(i < strLen && c[i] != ' ') 
		i++;

	if(i == *offs)
		goto done;

	/* success, persist */
	*parsed = i - *offs;

	r = 0; /* success */
done:
	return r;
}


/**
 * Parse everything up to a specific string.
 * swisskid, 2015-01-21
 */
PARSER(StringTo)
	const char *c;
	const char *toFind;
	size_t i, j, k, m;
	int chkstr;
	assert(str != NULL);
	assert(offs != NULL);
	assert(parsed != NULL);
	assert(ed != NULL);
	k = es_strlen(ed) - 1;
	toFind = es_str2cstr(ed, NULL);
	c = str;
	i = *offs;
	chkstr = 0;

	/* Total hunt for letter */
	while(chkstr == 0 && i < strLen ) {
	    i++;
	    if(c[i] == toFind[0]) {
		/* Found the first letter, now find the rest of the string */
		j = 0;
		m = i;
		while(m < strLen && j < k ) {
		    m++;
		    j++;
		    if(c[m] != toFind[j])
			break;
		    if (j == k) 
			chkstr = 1;
		}
	    }
	}
	if(i == *offs || i == strLen || c[i] != toFind[0])
		goto done;

	/* success, persist */
	*parsed = i - *offs;

	r = 0; /* success */
done:
	return r;
}

/**
 * Parse a alphabetic word.
 * A alpha word is composed of characters for which isalpha returns true.
 * The parser dones if there is no alpha character at all.
 */
PARSER(Alpha)
	const char *c;
	size_t i;

	assert(str != NULL);
	assert(offs != NULL);
	assert(parsed != NULL);
	c = str;
	i = *offs;

	/* search end of word */
	while(i < strLen && isalpha(c[i])) 
		i++;

	if(i == *offs) {
		goto done;
	}

	/* success, persist */
	*parsed = i - *offs;
	r = 0; /* success */
done:
	return r;
}


/**
 * Parse everything up to a specific character.
 * The character must be the only char inside extra data passed to the parser.
 * It is a program error if strlen(ed) != 1. It is considered a format error if
 * a) the to-be-parsed buffer is already positioned on the terminator character
 * b) there is no terminator until the end of the buffer
 * In those cases, the parsers declares itself as not being successful, in all
 * other cases a string is extracted.
 */
PARSER(CharTo)
	const char *c;
	unsigned char cTerm;
	size_t i;

	assert(str != NULL);
	assert(offs != NULL);
	assert(parsed != NULL);
	assert(es_strlen(ed) == 1);
	cTerm = *(es_getBufAddr(ed));
	c = str;
	i = *offs;

	/* search end of word */
	while(i < strLen && c[i] != cTerm) 
		i++;

	if(i == *offs || i == strLen || c[i] != cTerm)
		goto done;

	/* success, persist */
	*parsed = i - *offs;

	r = 0; /* success */
done:
	return r;
}


/**
 * Parse everything up to a specific character, or up to the end of string.
 * The character must be the only char inside extra data passed to the parser.
 * It is a program error if strlen(ed) != 1.
 * This parser always returns success.
 * By nature of the parser, it is required that end of string or the separator
 * follows this field in rule.
 */
PARSER(CharSeparated)
	const char *c;
	unsigned char cTerm;
	size_t i;

	assert(str != NULL);
	assert(offs != NULL);
	assert(parsed != NULL);
	assert(es_strlen(ed) == 1);
	cTerm = *(es_getBufAddr(ed));
	c = str;
	i = *offs;

	/* search end of word */
	while(i < strLen && c[i] != cTerm) 
		i++;

	/* success, persist */
	*parsed = i - *offs;

	r = 0; /* success */
	return r;
}

/**
 * Parse yet-to-be-matched portion of string by re-applying
 * top-level rules again. 
 */
#define DEFAULT_REMAINING_FIELD_NAME "tail"

struct recursive_parser_data_s {
	ln_ctx ctx;
	char* remaining_field;
	int free_ctx;
};

PARSER(Recursive)
	assert(str != NULL);
	assert(offs != NULL);
	assert(parsed != NULL);

	struct recursive_parser_data_s* pData = (struct recursive_parser_data_s*) node->parser_data;

	if (pData != NULL) {
		int remaining_len = strLen - *offs;
		const char *remaining_str = str + *offs;
		json_object *unparsed = NULL;
		CHKN(*value = json_object_new_object());

		ln_normalize(pData->ctx, remaining_str, remaining_len, value);

		if (json_object_object_get_ex(*value, UNPARSED_DATA_KEY, &unparsed)) {
			json_object_put(*value);
			*value = NULL;
			*parsed = 0;
		} else if (pData->remaining_field != NULL && json_object_object_get_ex(*value, pData->remaining_field, &unparsed)) {
			*parsed = strLen - *offs - json_object_get_string_len(unparsed);
			json_object_object_del(*value, pData->remaining_field);
		} else {
			*parsed = strLen - *offs;
		}
	}
	r = 0; /* success */
done:
	return r;
}

typedef ln_ctx (ctx_constructor)(ln_ctx, pcons_args_t*, const char*);

static void*
_recursive_parser_data_constructor(ln_fieldList_t *node,
	ln_ctx ctx,
	int no_of_args,
	int remaining_field_arg_idx,
	int free_ctx, ctx_constructor *fn)
{
	int r = LN_BADCONFIG;
	char* name = NULL;
	struct recursive_parser_data_s *pData = NULL;
	pcons_args_t *args = NULL;
	CHKN(name = es_str2cstr(node->name, NULL));
	CHKN(pData = calloc(1, sizeof(struct recursive_parser_data_s)));
	pData->free_ctx = free_ctx;
	pData->remaining_field = NULL;
	CHKN(args = pcons_args(node->raw_data, no_of_args));
	CHKN(pData->ctx = fn(ctx, args, name));
	CHKN(pData->remaining_field = pcons_arg_copy(args, remaining_field_arg_idx, DEFAULT_REMAINING_FIELD_NAME));
	r = 0;
done:
	if (r != 0) {
		if (name == NULL) ln_dbgprintf(ctx, "couldn't allocate memory for recursive/descent field name");
		else if (pData == NULL) ln_dbgprintf(ctx, "couldn't allocate memory for parser-data for field: %s", name);
		else if (args == NULL) ln_dbgprintf(ctx, "couldn't allocate memory for argument-parsing for field: %s", name);
		else if (pData->ctx == NULL) ln_dbgprintf(ctx, "recursive/descent normalizer context creation doneed for field: %s", name);
		else if (pData->remaining_field == NULL) ln_dbgprintf(ctx, "couldn't allocate memory for remaining-field name for "
															  "recursive/descent field: %s", name);

		recursive_parser_data_destructor((void**) &pData);
	}
	free(name);
	free_pcons_args(&args);
	return pData;
}

static ln_ctx identity_recursive_parse_ctx_constructor(ln_ctx parent_ctx,
													   __attribute__((unused)) pcons_args_t* args,
													   __attribute__((unused)) const char* field_name) {
	return parent_ctx;
}

void* recursive_parser_data_constructor(ln_fieldList_t *node, ln_ctx ctx) {
	return _recursive_parser_data_constructor(node, ctx, 1, 0, 0, identity_recursive_parse_ctx_constructor);
}

static ln_ctx child_recursive_parse_ctx_constructor(ln_ctx parent_ctx, pcons_args_t* args, const char* field_name) {
	int r = LN_BADCONFIG;
	const char* rb = NULL;
	ln_ctx ctx = NULL;
	pcons_unescape_arg(args, 0);
	CHKN(rb = pcons_arg(args, 0, NULL));
	CHKN(ctx = ln_inherittedCtx(parent_ctx));
	CHKR(ln_loadSamples(ctx, rb));
done:
	if (r != 0) {
		if (rb == NULL) ln_dbgprintf(parent_ctx, "file-name for descent rulebase not provided for field: %s", field_name);
		else if (ctx == NULL) ln_dbgprintf(parent_ctx, "couldn't allocate memory to create descent-field normalizer context "
										   "for field: %s", field_name);
		else ln_dbgprintf(parent_ctx, "couldn't load samples into descent context for field: %s", field_name);
		if (ctx != NULL) ln_exitCtx(ctx);
		ctx = NULL;
	}
	return ctx;
}

void* descent_parser_data_constructor(ln_fieldList_t *node, ln_ctx ctx) {
	return _recursive_parser_data_constructor(node, ctx, 2, 1, 1, child_recursive_parse_ctx_constructor);
}

void recursive_parser_data_destructor(void** dataPtr) {
	if (*dataPtr != NULL) {
		struct recursive_parser_data_s *pData = (struct recursive_parser_data_s*) *dataPtr;
		if (pData->free_ctx && pData->ctx != NULL) {
			ln_exitCtx(pData->ctx);
			pData->ctx = NULL;
		}
		if (pData->remaining_field != NULL) free(pData->remaining_field);
		free(pData);
		*dataPtr = NULL;
	}
};

/**
 * Parse string tokenized by given char-sequence
 * The sequence may appear 0 or more times, but zero times means 1 token.
 * NOTE: its not 0 tokens, but 1 token.
 *
 * The token found is parsed according to the field-type provided after
 *  tokenizer char-seq.
 */
#define DEFAULT_MATCHED_FIELD_NAME "default"

struct tokenized_parser_data_s {
	es_str_t *tok_str;
	ln_ctx ctx;
	char *remaining_field;
	int use_default_field;
	int free_ctx;
};

typedef struct tokenized_parser_data_s tokenized_parser_data_t;

PARSER(Tokenized)
	assert(str != NULL);
	assert(offs != NULL);
	assert(parsed != NULL);

	tokenized_parser_data_t *pData = (tokenized_parser_data_t*) node->parser_data;

	if (pData != NULL ) {
		json_object *json_p = NULL;
		if (pData->use_default_field) CHKN(json_p = json_object_new_object());
		json_object *matches = NULL;
		CHKN(matches = json_object_new_array());

		int remaining_len = strLen - *offs;
		const char *remaining_str = str + *offs;
		json_object *remaining = NULL;
		json_object *match = NULL;

		while (remaining_len > 0) {
			if (! pData->use_default_field) {
				json_object_put(json_p);
				json_p = json_object_new_object();
			} /*TODO: handle null condition gracefully*/

			ln_normalize(pData->ctx, remaining_str, remaining_len, &json_p);

			if (remaining) json_object_put(remaining);

			if (pData->use_default_field && json_object_object_get_ex(json_p, DEFAULT_MATCHED_FIELD_NAME, &match)) {
				json_object_array_add(matches, json_object_get(match));
			} else if (! (pData->use_default_field || json_object_object_get_ex(json_p, UNPARSED_DATA_KEY, &match))) {
				json_object_array_add(matches, json_object_get(json_p));
			} else {
				if (json_object_array_length(matches) > 0) {
					remaining_len += es_strlen(pData->tok_str);
					break;
				} else {
					json_object_put(json_p);
					json_object_put(matches);
					FAIL(LN_WRONGPARSER);
				}
			}

			if (json_object_object_get_ex(json_p, pData->remaining_field, &remaining)) {
				remaining_len = json_object_get_string_len(remaining);
				if (remaining_len > 0) {
					remaining_str = json_object_get_string(json_object_get(remaining));
					json_object_object_del(json_p, pData->remaining_field);
					if (es_strbufcmp(pData->tok_str, (const unsigned char *)remaining_str, es_strlen(pData->tok_str))) {
						json_object_put(remaining);
						break;
					} else {
						remaining_str += es_strlen(pData->tok_str);
						remaining_len -= es_strlen(pData->tok_str);
					}
				}
			} else {
				remaining_len = 0;
				break;
			}

			if (pData->use_default_field) json_object_object_del(json_p, DEFAULT_MATCHED_FIELD_NAME);
		}
		json_object_put(json_p);

		/* success, persist */
		*parsed = (strLen - *offs) - remaining_len;
		*value =  matches;
	} else {
		FAIL(LN_BADPARSERSTATE);
	}

	r = 0; /* success */
done:
	return r;
}

void tokenized_parser_data_destructor(void** dataPtr) {
	tokenized_parser_data_t *data = (tokenized_parser_data_t*) *dataPtr;
	if (data->tok_str != NULL) es_deleteStr(data->tok_str);
	if (data->free_ctx && (data->ctx != NULL)) ln_exitCtx(data->ctx);
	if (data->remaining_field != NULL) free(data->remaining_field);
	free(data);
	*dataPtr = NULL;
}

static void load_generated_parser_samples(ln_ctx ctx,
	const char* const field_descr, const int field_descr_len,
	const char* const suffix, const int length) {
	static const char* const RULE_PREFIX = "rule=:%"DEFAULT_MATCHED_FIELD_NAME":";/*TODO: extract nice constants*/
	static const int RULE_PREFIX_LEN = 15;

	char *sample_str = NULL;
	es_str_t *field_decl = es_newStrFromCStr(RULE_PREFIX, RULE_PREFIX_LEN);
	if (! field_decl) goto free;

	if (es_addBuf(&field_decl, field_descr, field_descr_len)
		|| es_addBuf(&field_decl, "%", 1)
		|| es_addBuf(&field_decl, suffix, length)) {
		ln_dbgprintf(ctx, "couldn't prepare field for tokenized field-picking: '%s'", field_descr);
		goto free;
	}
	sample_str = es_str2cstr(field_decl, NULL);
	if (! sample_str) {
		ln_dbgprintf(ctx, "couldn't prepare sample-string for: '%s'", field_descr);
		goto free;
	}
	ln_loadSample(ctx, sample_str);
free:
	if (sample_str) free(sample_str);
	if (field_decl) es_deleteStr(field_decl);
}

static ln_ctx generate_context_with_field_as_prefix(ln_ctx parent, const char* field_descr, int field_descr_len) {
	int r = LN_BADCONFIG;
	const char* remaining_field = "%"DEFAULT_REMAINING_FIELD_NAME":rest%";
	ln_ctx ctx = NULL;
	CHKN(ctx = ln_inherittedCtx(parent));
	load_generated_parser_samples(ctx, field_descr, field_descr_len, remaining_field, strlen(remaining_field));
	load_generated_parser_samples(ctx, field_descr, field_descr_len, "", 0);
	r = 0;
done:
	if (r != 0) {
		ln_exitCtx(ctx);
		ctx = NULL;
	}
	return ctx;
}

static ln_fieldList_t* parse_tokenized_content_field(ln_ctx ctx, const char* field_descr, size_t field_descr_len) {
	es_str_t* tmp = NULL;
	es_str_t* descr = NULL;
	ln_fieldList_t *node = NULL;
	int r = 0;
	CHKN(tmp = es_newStr(80));
	CHKN(descr = es_newStr(80));
	const char* field_prefix = "%" DEFAULT_MATCHED_FIELD_NAME ":";
	CHKR(es_addBuf(&descr, field_prefix, strlen(field_prefix)));
	CHKR(es_addBuf(&descr, field_descr, field_descr_len));
	CHKR(es_addChar(&descr, '%'));
	es_size_t offset = 0;
	CHKN(node = ln_parseFieldDescr(ctx, descr, &offset, &tmp, &r));
	if (offset != es_strlen(descr)) FAIL(LN_BADPARSERSTATE);
done:
	if (r != 0) {
		if (node != NULL) ln_deletePTreeNode(node);
		node = NULL;
	}
	if (descr != NULL) es_deleteStr(descr);
	if (tmp != NULL) es_deleteStr(tmp);
	return node;
}

void* tokenized_parser_data_constructor(ln_fieldList_t *node, ln_ctx ctx) {
	int r = LN_BADCONFIG;
	char* name = es_str2cstr(node->name, NULL);
	pcons_args_t *args = NULL;
	tokenized_parser_data_t *pData = NULL;
	const char *field_descr = NULL;
	ln_fieldList_t* field = NULL;
	const char *tok = NULL;

	CHKN(args = pcons_args(node->raw_data, 2));

	CHKN(pData = calloc(1, sizeof(tokenized_parser_data_t)));
	pcons_unescape_arg(args, 0);
	CHKN(tok = pcons_arg(args, 0, NULL));
	CHKN(pData->tok_str = es_newStrFromCStr(tok, strlen(tok)));
	es_unescapeStr(pData->tok_str);
	CHKN(field_descr = pcons_arg(args, 1, NULL));
	const int field_descr_len = strlen(field_descr);
	pData->free_ctx = 1;
	CHKN(field = parse_tokenized_content_field(ctx, field_descr, field_descr_len));
	if (field->parser == ln_parseRecursive) {
		pData->use_default_field = 0;
		struct recursive_parser_data_s *dat = (struct recursive_parser_data_s*) field->parser_data;
		if (dat != NULL) {
			CHKN(pData->remaining_field = strdup(dat->remaining_field));
			pData->free_ctx = dat->free_ctx;
			pData->ctx = dat->ctx;
			dat->free_ctx = 0;
		}
	} else {
		pData->use_default_field = 1;
		CHKN(pData->ctx = generate_context_with_field_as_prefix(ctx, field_descr, field_descr_len));
	}
	if (pData->remaining_field == NULL) CHKN(pData->remaining_field = strdup(DEFAULT_REMAINING_FIELD_NAME));
	r = 0;
done:
	if (r != 0) {
		if (name == NULL) ln_dbgprintf(ctx, "couldn't allocate memory for tokenized-field name");
		else if (args == NULL) ln_dbgprintf(ctx, "couldn't allocate memory for argument-parsing for field: %s", name);
		else if (pData == NULL) ln_dbgprintf(ctx, "couldn't allocate memory for parser-data for field: %s", name);
		else if (tok == NULL) ln_dbgprintf(ctx, "token-separator not provided for field: %s", name);
		else if (pData->tok_str == NULL) ln_dbgprintf(ctx, "couldn't allocate memory for token-separator for field: %s", name);
		else if (field_descr == NULL) ln_dbgprintf(ctx, "field-type not provided for field: %s", name);
		else if (field == NULL) ln_dbgprintf(ctx, "couldn't resolve single-token field-type for tokenized field: %s", name);
		else if (pData->ctx == NULL) ln_dbgprintf(ctx, "couldn't initialize normalizer-context for field: %s", name);
		else if (pData->remaining_field == NULL) ln_dbgprintf(ctx, "couldn't allocate memory for "
															  "remaining-field-name for field: %s", name);
		if (pData) tokenized_parser_data_destructor((void**) &pData);
	}
	if (name != NULL) free(name);
	if (field != NULL) ln_deletePTreeNode(field);
	if (args) free_pcons_args(&args);
	return pData;
}

#ifdef FEATURE_REGEXP

/**
 * Parse string matched by provided posix extended regex.
 *
 * Please note that using regex field in most cases will be
 * significantly slower than other field-types.
 */
struct regex_parser_data_s {
	pcre *re;
	int consume_group;
	int return_group;
	int max_groups;
};

PARSER(Regex)
	assert(str != NULL);
	assert(offs != NULL);
	assert(parsed != NULL);
	unsigned int* ovector = NULL;

	struct regex_parser_data_s *pData = (struct regex_parser_data_s*) node->parser_data;
	if (pData != NULL) {
		ovector = calloc(pData->max_groups, sizeof(int) * 3);
		if (ovector == NULL) FAIL(LN_NOMEM);

		int result = pcre_exec(pData->re, NULL,	str, strLen, *offs, 0, (int*) ovector, pData->max_groups * 3);
		if (result == 0) result = pData->max_groups;
		if (result > pData->consume_group) {
			/*please check 'man 3 pcreapi' for cryptic '2 * n' and '2 * n + 1' magic*/
			if (ovector[2 * pData->consume_group] == *offs) {
				*parsed = ovector[2 * pData->consume_group + 1] - ovector[2 * pData->consume_group];
				if (pData->consume_group != pData->return_group) {
					char* val = NULL;
					CHKN(val = strndup(str + ovector[2 * pData->return_group],
						ovector[2 * pData->return_group + 1] - ovector[2 * pData->return_group]));
					*value = json_object_new_string(val);
					free(val);
					if (*value == NULL) {
						free(ovector);
						FAIL(LN_NOMEM);
					}
				}
			}
		}
		free(ovector);
	}
	r = 0; /* success */
done:
	return r;
}

static const char* regex_parser_configure_consume_and_return_group(pcons_args_t* args, struct regex_parser_data_s *pData) {
	const char* consume_group_parse_error = "couldn't parse consume-group number";
	const char* return_group_parse_error = "couldn't parse return-group number";

	char* tmp = NULL;

	const char* consume_grp_str = NULL;
	const char* return_grp_str = NULL;

	if ((consume_grp_str = pcons_arg(args, 1, "0")) == NULL ||
		strlen(consume_grp_str) == 0) return consume_group_parse_error;
	if ((return_grp_str = pcons_arg(args, 2, consume_grp_str)) == NULL ||
		strlen(return_grp_str) == 0) return return_group_parse_error;

	errno = 0;
	pData->consume_group = strtol(consume_grp_str, &tmp, 10);
	if (errno != 0 || strlen(tmp) != 0) return consume_group_parse_error;

	pData->return_group = strtol(return_grp_str, &tmp, 10);
	if (errno != 0 || strlen(tmp) != 0) return return_group_parse_error;

	return NULL;
}

void* regex_parser_data_constructor(ln_fieldList_t *node, ln_ctx ctx) {
	int r = LN_BADCONFIG;
	char* exp = NULL;
	const char* grp_parse_err = NULL;
	pcons_args_t* args = NULL;
	char* name = NULL;
	struct regex_parser_data_s *pData = NULL;
	const char *unescaped_exp = NULL;
	const char *error = NULL;
	int erroffset = 0;


	CHKN(name = es_str2cstr(node->name, NULL));

	if (! ctx->allowRegex) FAIL(LN_BADCONFIG);
	CHKN(pData = malloc(sizeof(struct regex_parser_data_s)));
	pData->re = NULL;

	CHKN(args = pcons_args(node->raw_data, 3));
	pData->consume_group = pData->return_group = 0;
	CHKN(unescaped_exp = pcons_arg(args, 0, NULL));
	pcons_unescape_arg(args, 0);
	CHKN(exp = pcons_arg_copy(args, 0, NULL));

	if ((grp_parse_err = regex_parser_configure_consume_and_return_group(args, pData)) != NULL) FAIL(LN_BADCONFIG);

	CHKN(pData->re = pcre_compile(exp, 0, &error, &erroffset, NULL));

	pData->max_groups = ((pData->consume_group > pData->return_group) ? pData->consume_group : pData->return_group) + 1;
	r = 0;
done:
	if (r != 0) {
		if (name == NULL) ln_dbgprintf(ctx, "couldn't allocate memory regex-field name");
		else if (! ctx->allowRegex) ln_dbgprintf(ctx, "regex support is not enabled for: '%s' "
												 "(please check lognorm context initialization)", name);
		else if (pData == NULL) ln_dbgprintf(ctx, "couldn't allocate memory for parser-data for field: %s", name);
		else if (args == NULL) ln_dbgprintf(ctx, "couldn't allocate memory for argument-parsing for field: %s", name);
		else if (unescaped_exp == NULL) ln_dbgprintf(ctx, "regular-expression missing for field: '%s'", name);
		else if (exp == NULL) ln_dbgprintf(ctx, "couldn't allocate memory for regex-string for field: '%s'", name);
		else if (grp_parse_err != NULL)  ln_dbgprintf(ctx, "%s for: '%s'", grp_parse_err, name);
		else if (pData->re == NULL)	ln_dbgprintf(ctx, "couldn't compile regex(encountered error '%s' at char '%d' in pattern) "
												 "for regex-matched field: '%s'", error, erroffset, name);
		regex_parser_data_destructor((void**)&pData);
	}
	if (exp != NULL) free(exp);
	if (args != NULL) free_pcons_args(&args);
	if (name != NULL) free(name);
	return pData;
}

void regex_parser_data_destructor(void** dataPtr) {
	if ((*dataPtr) != NULL) {
		struct regex_parser_data_s *pData = (struct regex_parser_data_s*) *dataPtr;
		if (pData->re != NULL) pcre_free(pData->re);
		free(pData);
		*dataPtr = NULL;
	}
}

#endif

/**
 * Parse yet-to-be-matched portion of string by re-applying
 * top-level rules again. 
 */
typedef enum interpret_type {
	/* If you change this, be sure to update json_type_to_name() too */
	it_b10int,
	it_b16int,
	it_floating_pt,
	it_boolean
} interpret_type;

struct interpret_parser_data_s {
	ln_ctx ctx;
	enum interpret_type intrprt;
};

static json_object* interpret_as_int(json_object *value, int base) {
	if (json_object_is_type(value, json_type_string)) {
		return json_object_new_int64(strtol(json_object_get_string(value), NULL, base));
	} else if (json_object_is_type(value, json_type_int)) {
		return value;
	} else {
		return NULL;
	}
}

static json_object* interpret_as_double(json_object *value) {
	double val = json_object_get_double(value);
	return json_object_new_double(val);
}

static json_object* interpret_as_boolean(json_object *value) {
	json_bool val;
	if (json_object_is_type(value, json_type_string)) {
		const char* str = json_object_get_string(value);
		val = (strcasecmp(str, "false") == 0 || strcasecmp(str, "no") == 0) ? 0 : 1;
	} else {
		val = json_object_get_boolean(value);
	}
	return json_object_new_boolean(val);
}

static int reinterpret_value(json_object **value, enum interpret_type to_type) {
	switch(to_type) {
	case it_b10int:
		*value = interpret_as_int(*value, 10);
		break;
	case it_b16int:
		*value = interpret_as_int(*value, 16);
		break;
	case it_floating_pt:
		*value = interpret_as_double(*value);
		break;
	case it_boolean:
		*value = interpret_as_boolean(*value);
		break;
	default:
		return 0;
	}
	return 1;
}

PARSER(Interpret)
	assert(str != NULL);
	assert(offs != NULL);
	assert(parsed != NULL);
	json_object *unparsed = NULL;
	json_object *parsed_raw = NULL;

	struct interpret_parser_data_s* pData = (struct interpret_parser_data_s*) node->parser_data;

	if (pData != NULL) {
		int remaining_len = strLen - *offs;
		const char *remaining_str = str + *offs;

		CHKN(parsed_raw = json_object_new_object());

		ln_normalize(pData->ctx, remaining_str, remaining_len, &parsed_raw);

		if (json_object_object_get_ex(parsed_raw, UNPARSED_DATA_KEY, NULL)) {
			*parsed = 0;
		} else {
			json_object_object_get_ex(parsed_raw, DEFAULT_MATCHED_FIELD_NAME, value);
			json_object_object_get_ex(parsed_raw, DEFAULT_REMAINING_FIELD_NAME, &unparsed);
			if (reinterpret_value(value, pData->intrprt)) {
				*parsed = strLen - *offs - json_object_get_string_len(unparsed);
			}
		}
		json_object_put(parsed_raw);
	}
	r = 0; /* success */
done:
	return r;
}

void* interpret_parser_data_constructor(ln_fieldList_t *node, ln_ctx ctx) {
	int r = LN_BADCONFIG;
	char* name = NULL;
	struct interpret_parser_data_s *pData = NULL;
	pcons_args_t *args = NULL;
	int bad_interpret = 0;
	const char* type_str = NULL;
	const char *field_type = NULL;
	CHKN(name = es_str2cstr(node->name, NULL));
	CHKN(pData = calloc(1, sizeof(struct interpret_parser_data_s)));
	CHKN(args = pcons_args(node->raw_data, 2));
	CHKN(type_str = pcons_arg(args, 0, NULL));
	if (strcmp(type_str, "int") == 0 || strcmp(type_str, "base10int") == 0) {
		pData->intrprt = it_b10int;
	} else if (strcmp(type_str, "base16int") == 0) {
		pData->intrprt = it_b16int;
	} else if (strcmp(type_str, "float") == 0) {
		pData->intrprt = it_floating_pt;
	} else if (strcmp(type_str, "bool") == 0) {
		pData->intrprt = it_boolean;
	} else {
		bad_interpret = 1;
		FAIL(LN_BADCONFIG);
	}

	CHKN(field_type = pcons_arg(args, 1, NULL));
	CHKN(pData->ctx = generate_context_with_field_as_prefix(ctx, field_type, strlen(field_type)));
	r = 0;
done:
	if (r != 0) {
		if (name == NULL) ln_dbgprintf(ctx, "couldn't allocate memory for interpret-field name");
		else if (pData == NULL) ln_dbgprintf(ctx, "couldn't allocate memory for parser-data for field: %s", name);
		else if (args == NULL) ln_dbgprintf(ctx, "couldn't allocate memory for argument-parsing for field: %s", name);
		else if (type_str == NULL) ln_dbgprintf(ctx, "no type provided for interpretation of field: %s", name);
		else if (bad_interpret != 0) ln_dbgprintf(ctx, "interpretation to unknown type '%s' requested for field: %s",
												  type_str, name);
		else if (field_type == NULL) ln_dbgprintf(ctx, "field-type to actually match the content not provided for "
												  "field: %s", name);
		else if (pData->ctx == NULL) ln_dbgprintf(ctx, "couldn't instantiate the normalizer context for matching "
												  "field: %s", name);

		interpret_parser_data_destructor((void**) &pData);
	}
	free(name);
	free_pcons_args(&args);
	return pData;
}

void interpret_parser_data_destructor(void** dataPtr) {
	if (*dataPtr != NULL) {
		struct interpret_parser_data_s *pData = (struct interpret_parser_data_s*) *dataPtr;
		if (pData->ctx != NULL) ln_exitCtx(pData->ctx);
		free(pData);
		*dataPtr = NULL;
	}
};

/**
 * Parse suffixed char-sequence, where suffix is one of many possible suffixes.
 */
struct suffixed_parser_data_s {
	int nsuffix;
	int *suffix_offsets;
    int *suffix_lengths;
	char* suffixes_str;
	ln_ctx ctx;
	char* value_field_name;
	char* suffix_field_name;
};

PARSER(Suffixed) {
	assert(str != NULL);
	assert(offs != NULL);
	assert(parsed != NULL);
	json_object *unparsed = NULL;
	json_object *parsed_raw = NULL;
	json_object *parsed_value = NULL;
    json_object *result = NULL;
    json_object *suffix = NULL;

	struct suffixed_parser_data_s *pData = (struct suffixed_parser_data_s*) node->parser_data;

	if (pData != NULL) {
		int remaining_len = strLen - *offs;
		const char *remaining_str = str + *offs;
		int i;

		CHKN(parsed_raw = json_object_new_object());

		ln_normalize(pData->ctx, remaining_str, remaining_len, &parsed_raw);

		if (json_object_object_get_ex(parsed_raw, UNPARSED_DATA_KEY, NULL)) {
			*parsed = 0;
		} else {
			json_object_object_get_ex(parsed_raw, DEFAULT_MATCHED_FIELD_NAME, &parsed_value);
			json_object_object_get_ex(parsed_raw, DEFAULT_REMAINING_FIELD_NAME, &unparsed);
            const char* unparsed_frag = json_object_get_string(unparsed);
			for(i = 0; i < pData->nsuffix; i++) {
                const char* possible_suffix = pData->suffixes_str + pData->suffix_offsets[i];
				int len = pData->suffix_lengths[i];
				if (strncmp(possible_suffix, unparsed_frag, len) == 0) {
                    CHKN(result = json_object_new_object());
                    CHKN(suffix = json_object_new_string(possible_suffix));
					json_object_get(parsed_value);
                    json_object_object_add(result, pData->value_field_name, parsed_value);
                    json_object_object_add(result, pData->suffix_field_name, suffix);
					*parsed = strLen - *offs - json_object_get_string_len(unparsed) + len;
                    break;
                }
			}
            if (result != NULL) {
                *value = result;
            }
		}
	}
FAILParser
	if (r != 0) {
		if (result != NULL) json_object_put(result);
	}
	if (parsed_raw != NULL) json_object_put(parsed_raw);
} ENDFailParser

static struct suffixed_parser_data_s* _suffixed_parser_data_constructor(ln_fieldList_t *node,
																 ln_ctx ctx,
																 es_str_t* raw_args,
																 const char* value_field,
																 const char* suffix_field) {
	int r = LN_BADCONFIG;
	pcons_args_t* args = NULL;
	char* name = NULL;
	struct suffixed_parser_data_s *pData = NULL;
	const char *escaped_tokenizer = NULL;
	const char *uncopied_suffixes_str = NULL;
	const char *tokenizer = NULL;
	char *suffixes_str = NULL;
	const char *field_type = NULL;

	char *tok_saveptr = NULL;
	char *tok_input = NULL;
	int i = 0;
	char *tok = NULL;

	CHKN(name = es_str2cstr(node->name, NULL));

	CHKN(pData = calloc(1, sizeof(struct suffixed_parser_data_s)));

	if (value_field == NULL) value_field = "value";
	if (suffix_field == NULL) suffix_field = "suffix";
	pData->value_field_name = strdup(value_field);
	pData->suffix_field_name = strdup(suffix_field);

	CHKN(args = pcons_args(raw_args, 3));
	CHKN(escaped_tokenizer = pcons_arg(args, 0, NULL));
	pcons_unescape_arg(args, 0);
	CHKN(tokenizer = pcons_arg(args, 0, NULL));

	CHKN(uncopied_suffixes_str = pcons_arg(args, 1, NULL));
	pcons_unescape_arg(args, 1);
	CHKN(suffixes_str = pcons_arg_copy(args, 1, NULL));

	tok_input = suffixes_str;
	while (strtok_r(tok_input, tokenizer, &tok_saveptr) != NULL) {
		tok_input = NULL;
		pData->nsuffix++;
	}

	CHKN(pData->suffix_offsets = calloc(pData->nsuffix, sizeof(int)));
    CHKN(pData->suffix_lengths = calloc(pData->nsuffix, sizeof(int)));
	CHKN(pData->suffixes_str = pcons_arg_copy(args, 1, NULL));

	tok_input = pData->suffixes_str;
	while ((tok = strtok_r(tok_input, tokenizer, &tok_saveptr)) != NULL) {
		tok_input = NULL;
		pData->suffix_offsets[i] = tok - pData->suffixes_str;
        pData->suffix_lengths[i++] = strlen(tok);
	}

	CHKN(field_type = pcons_arg(args, 2, NULL));
	CHKN(pData->ctx = generate_context_with_field_as_prefix(ctx, field_type, strlen(field_type)));
	
	r = 0;
done:
	if (r != 0) {
		if (name == NULL) ln_dbgprintf(ctx, "couldn't allocate memory suffixed-field name");
		else if (pData == NULL) ln_dbgprintf(ctx, "couldn't allocate memory for parser-data for field: %s", name);
		else if (pData->value_field_name == NULL) ln_dbgprintf(ctx, "couldn't allocate memory for value-field's name for field: %s", name);
		else if (pData->suffix_field_name == NULL) ln_dbgprintf(ctx, "couldn't allocate memory for suffix-field's name for field: %s", name);
		else if (args == NULL) ln_dbgprintf(ctx, "couldn't allocate memory for argument-parsing for field: %s", name);
		else if (escaped_tokenizer == NULL) ln_dbgprintf(ctx, "suffix token-string missing for field: '%s'", name);
		else if (tokenizer == NULL) ln_dbgprintf(ctx, "couldn't allocate memory for unescaping token-string for field: '%s'", name);
		else if (uncopied_suffixes_str == NULL)  ln_dbgprintf(ctx, "suffix-list missing for field: '%s'", name);
		else if (suffixes_str == NULL)  ln_dbgprintf(ctx, "couldn't allocate memory for suffix-list for field: '%s'", name);
		else if (pData->suffix_offsets == NULL)
			ln_dbgprintf(ctx, "couldn't allocate memory for suffix-list element references for field: '%s'", name);
		else if (pData->suffix_lengths == NULL)
			ln_dbgprintf(ctx, "couldn't allocate memory for suffix-list element lengths for field: '%s'", name);
		else if (pData->suffixes_str == NULL)
			ln_dbgprintf(ctx, "couldn't allocate memory for suffix-list for field: '%s'", name);
		else if (field_type == NULL)  ln_dbgprintf(ctx, "field-type declaration missing for field: '%s'", name);
		else if (pData->ctx == NULL)  ln_dbgprintf(ctx, "couldn't allocate memory for normalizer-context for field: '%s'", name);
		suffixed_parser_data_destructor((void**)&pData);
	}
	free_pcons_args(&args);
	if (suffixes_str != NULL) free(suffixes_str);
	if (name != NULL) free(name);
	return pData;
}

void* suffixed_parser_data_constructor(ln_fieldList_t *node, ln_ctx ctx) {
	return _suffixed_parser_data_constructor(node, ctx, node->raw_data, NULL, NULL);
}

void* named_suffixed_parser_data_constructor(ln_fieldList_t *node, ln_ctx ctx) {
	int r = LN_BADCONFIG;
	pcons_args_t* args = NULL;
	char* name = NULL;
	const char* value_field_name = NULL;
	const char* suffix_field_name = NULL;
	const char* remaining_args = NULL;
	es_str_t* unnamed_suffix_args = NULL;
	struct suffixed_parser_data_s* pData = NULL;
	CHKN(name = es_str2cstr(node->name, NULL));
	CHKN(args = pcons_args(node->raw_data, 3));
	CHKN(value_field_name = pcons_arg(args, 0, NULL));
	CHKN(suffix_field_name = pcons_arg(args, 1, NULL));
	CHKN(remaining_args = pcons_arg(args, 2, NULL));
	CHKN(unnamed_suffix_args = es_newStrFromCStr(remaining_args, strlen(remaining_args)));
	
	CHKN(pData = _suffixed_parser_data_constructor(node, ctx, unnamed_suffix_args, value_field_name, suffix_field_name));
	r = 0;
done:
	if (r != 0) {
		if (name == NULL) ln_dbgprintf(ctx, "couldn't allocate memory named_suffixed-field name");
		else if (args == NULL) ln_dbgprintf(ctx, "couldn't allocate memory for argument-parsing for field: %s", name);
		else if (value_field_name == NULL) ln_dbgprintf(ctx, "key-name for value not provided for field: %s", name);
		else if (suffix_field_name == NULL) ln_dbgprintf(ctx, "key-name for suffix not provided for field: %s", name);
		else if (unnamed_suffix_args == NULL) ln_dbgprintf(ctx, "couldn't allocate memory for unnamed-suffix-field args for field: %s", name);
		else if (pData == NULL) ln_dbgprintf(ctx, "couldn't create parser-data for field: %s", name);
		suffixed_parser_data_destructor((void**)&pData);
	}
	if (unnamed_suffix_args != NULL) free(unnamed_suffix_args);
	if (args != NULL) free_pcons_args(&args);
	if (name != NULL) free(name);
	return pData;
}


void suffixed_parser_data_destructor(void** dataPtr) {
	if ((*dataPtr) != NULL) {
		struct suffixed_parser_data_s *pData = (struct suffixed_parser_data_s*) *dataPtr;
		if (pData->suffixes_str != NULL) free(pData->suffixes_str);
		if (pData->suffix_offsets != NULL) free(pData->suffix_offsets);
		if (pData->suffix_lengths != NULL) free(pData->suffix_lengths);
		if (pData->value_field_name != NULL) free(pData->value_field_name);
		if (pData->suffix_field_name != NULL) free(pData->suffix_field_name);
		if (pData->ctx != NULL)	ln_exitCtx(pData->ctx);
		free(pData);
		*dataPtr = NULL;
	}
}

/**
 * Just get everything till the end of string.
 */
PARSER(Rest)
	assert(str != NULL);
	assert(offs != NULL);
	assert(parsed != NULL);

	/* silence the warning about unused variable */
	(void)str;
	/* success, persist */
	*parsed = strLen - *offs;
	r = 0;
	return r;
}

/**
 * Parse a possibly quoted string. In this initial implementation, escaping of the quote
 * char is not supported. A quoted string is one start starts with a double quote,
 * has some text (not containing double quotes) and ends with the first double
 * quote character seen. The extracted string does NOT include the quote characters.
 * swisskid, 2015-01-21
 */
PARSER(OpQuotedString)
	const char *c;
	size_t i;
	char *cstr;

	assert(str != NULL);
	assert(offs != NULL);
	assert(parsed != NULL);
	c = str;
	i = *offs;

	if(c[i] != '"') {
		while(i < strLen && c[i] != ' ') 
			i++;

		if(i == *offs)
			goto done;

		/* success, persist */
		*parsed = i - *offs;
		/* create JSON value to save quoted string contents */
		CHKN(cstr = strndup((char*)c + *offs, *parsed));
	} else {
	    ++i;

	    /* search end of string */
	    while(i < strLen && c[i] != '"') 
		    i++;

	    if(i == strLen || c[i] != '"')
		    goto done;
	    /* success, persist */
	    *parsed = i + 1 - *offs; /* "eat" terminal double quote */
	    /* create JSON value to save quoted string contents */
	    CHKN(cstr = strndup((char*)c + *offs + 1, *parsed - 2));
	}
	CHKN(*value = json_object_new_string(cstr));
	free(cstr);

	r = 0; /* success */
done:
	return r;
}

/**
 * Parse a quoted string. In this initial implementation, escaping of the quote
 * char is not supported. A quoted string is one start starts with a double quote,
 * has some text (not containing double quotes) and ends with the first double
 * quote character seen. The extracted string does NOT include the quote characters.
 * rgerhards, 2011-01-14
 */
PARSER(QuotedString)
	const char *c;
	size_t i;
	char *cstr;

	assert(str != NULL);
	assert(offs != NULL);
	assert(parsed != NULL);
	c = str;
	i = *offs;
	if(i + 2 > strLen)
		goto done;	/* needs at least 2 characters */

	if(c[i] != '"')
		goto done;
	++i;

	/* search end of string */
	while(i < strLen && c[i] != '"') 
		i++;

	if(i == strLen || c[i] != '"')
		goto done;

	/* success, persist */
	*parsed = i + 1 - *offs; /* "eat" terminal double quote */
	/* create JSON value to save quoted string contents */
	CHKN(cstr = strndup((char*)c + *offs + 1, *parsed - 2));
	CHKN(*value = json_object_new_string(cstr));
	free(cstr);
	r = 0; /* success */
done:
	return r;
}


/**
 * Parse an ISO date, that is YYYY-MM-DD (exactly this format).
 * Note: we do manual loop unrolling -- this is fast AND efficient.
 * rgerhards, 2011-01-14
 */
PARSER(ISODate)
	const char *c;
	size_t i;

	assert(str != NULL);
	assert(offs != NULL);
	assert(parsed != NULL);
	c = str;
	i = *offs;

	if(*offs+10 > strLen)
		goto done;	/* if it is not 10 chars, it can't be an ISO date */

	/* year */
	if(!isdigit(c[i])) goto done;
	if(!isdigit(c[i+1])) goto done;
	if(!isdigit(c[i+2])) goto done;
	if(!isdigit(c[i+3])) goto done;
	if(c[i+4] != '-') goto done;
	/* month */
	if(c[i+5] == '0') {
		if(c[i+6] < '1' || c[i+6] > '9') goto done;
	} else if(c[i+5] == '1') {
		if(c[i+6] < '0' || c[i+6] > '2') goto done;
	} else {
		goto done;
	}
	if(c[i+7] != '-') goto done;
	/* day */
	if(c[i+8] == '0') {
		if(c[i+9] < '1' || c[i+9] > '9') goto done;
	} else if(c[i+8] == '1' || c[i+8] == '2') {
		if(!isdigit(c[i+9])) goto done;
	} else if(c[i+8] == '3') {
		if(c[i+9] != '0' && c[i+9] != '1') goto done;
	} else {
		goto done;
	}

	/* success, persist */
	*parsed = 10;

	r = 0; /* success */
done:
	return r;
}

/**
 * Parse a Cisco interface spec. Sample for such a spec are:
 *   outside:192.168.52.102/50349
 *   inside:192.168.1.15/56543 (192.168.1.112/54543)
 *   outside:192.168.1.13/50179 (192.168.1.13/50179)(LOCAL\some.user)
 *   outside:192.168.1.25/41850(LOCAL\RG-867G8-DEL88D879BBFFC8) 
 *   inside:192.168.1.25/53 (192.168.1.25/53) (some.user)
 *   192.168.1.15/0(LOCAL\RG-867G8-DEL88D879BBFFC8)
 * From this, we conclude the format is:
 *   [interface:]ip/port [SP (ip2/port2)] [[SP](username)]
 * In order to match, this syntax must start on a non-whitespace char
 * other than colon.
 */
PARSER(CiscoInterfaceSpec)
	const char *c;
	size_t i;

	assert(str != NULL);
	assert(offs != NULL);
	assert(parsed != NULL);
	c = str;
	i = *offs;

	if(c[i] == ':' || isspace(c[i])) goto done;

	/* first, check if we have an interface. We do this by trying
	 * to detect if we have an IP. If we have, obviously no interface
	 * is present. Otherwise, we check if we have a valid interface.
	 */
	int bHaveInterface = 0;
	size_t idxInterface;
	int bHaveIP = 0;
	size_t lenIP;
	size_t idxIP = i;
	if(ln_parseIPv4(str, strLen, &i, node, &lenIP, NULL) == 0) {
		bHaveIP = 1;
		i += lenIP - 1; /* position on delimiter */
	} else {
		idxInterface = i;
		while(i < strLen) {
			if(isspace(c[i])) goto done;
			if(c[i] == ':')
				break;
			++i;
		}
		bHaveInterface = 1;
	}
	if(i == strLen) goto done;
	const int lenInterface = i - idxInterface;
	++i; /* skip over colon */

	/* we now utilize our other parser helpers */
	if(!bHaveIP) {
		idxIP = i;
		if(ln_parseIPv4(str, strLen, &i, node, &lenIP, NULL) != 0) goto done;
		i += lenIP;
	}
	if(i == strLen || c[i] != '/') goto done;
	++i; /* skip slash */
	const size_t idxPort = i;
	size_t lenPort;
	if(ln_parseNumber(str, strLen, &i, node, &lenPort, NULL) != 0) goto done;
	i += lenPort;
	if(i == strLen) goto success;

	/* check if optional second ip/port is present
	 * We assume we must at least have 5 chars [" (::1)"]
	 */
	int bHaveIP2 = 0;
	size_t idxIP2, lenIP2;
	size_t idxPort2, lenPort2;
	if(i+5 < strLen && c[i] == ' ' && c[i+1] == '(') {
		size_t iTmp = i+2; /* skip over " (" */
		idxIP2 = iTmp;
		if(ln_parseIPv4(str, strLen, &iTmp, node, &lenIP2, NULL) == 0) {
			iTmp += lenIP2;
			if(i < strLen || c[iTmp] == '/') {
				++iTmp; /* skip slash */
				idxPort2 = iTmp;
				if(ln_parseNumber(str, strLen, &iTmp, node, &lenPort2, NULL) == 0) {
					iTmp += lenPort2;
					if(iTmp < strLen && c[iTmp] == ')') {
						i = iTmp + 1; /* match, so use new index */
						bHaveIP2 = 1;
					}
				}
			}
		}
	}

	/* check if optional username is present
	 * We assume we must at least have 3 chars ["(n)"]
	 */
	int bHaveUser = 0;
	size_t idxUser;
	size_t lenUser;
	if(   (i+2 < strLen && c[i] == '(' && !isspace(c[i+1]) )
	   || (i+3 < strLen && c[i] == ' ' && c[i+1] == '(' && !isspace(c[i+2])) ) {
		idxUser = i + ((c[i] == ' ') ? 2 : 1); /* skip [SP]'(' */
		size_t iTmp = idxUser;
		while(iTmp < strLen && !isspace(c[iTmp]) && c[iTmp] != ')')
			++iTmp; /* just scan */
		if(iTmp < strLen && c[iTmp] == ')') {
			i = iTmp + 1; /* we have a match, so use new index */
			bHaveUser = 1;
			lenUser = iTmp - idxUser;
		}
	}

	/* all done, save data */
	if(value == NULL)
		goto success;

	CHKN(*value = json_object_new_object());
	json_object *json;
	if(bHaveInterface) {
		CHKN(json = json_object_new_string_len(c+idxInterface, lenInterface));
		json_object_object_add(*value, "interface", json);
	}
	CHKN(json = json_object_new_string_len(c+idxIP, lenIP));
	json_object_object_add(*value, "ip", json);
	CHKN(json = json_object_new_string_len(c+idxPort, lenPort));
	json_object_object_add(*value, "port", json);
	if(bHaveIP2) {
		CHKN(json = json_object_new_string_len(c+idxIP2, lenIP2));
		json_object_object_add(*value, "ip2", json);
		CHKN(json = json_object_new_string_len(c+idxPort2, lenPort2));
		json_object_object_add(*value, "port2", json);
	}
	if(bHaveUser) {
		CHKN(json = json_object_new_string_len(c+idxUser, lenUser));
		json_object_object_add(*value, "user", json);
	}

success: /* success, persist */
	*parsed = i - *offs;
	r = 0; /* success */
done:
	if(r != 0 && value != NULL && *value != NULL) {
		json_object_put(*value);
		*value = NULL; /* to be on the save side */
	}
	return r;
}

/**
 * Parse a duration. A duration is similar to a timestamp, except that
 * it tells about time elapsed. As such, hours can be larger than 23
 * and hours may also be specified by a single digit (this, for example,
 * is commonly done in Cisco software).
 * Note: we do manual loop unrolling -- this is fast AND efficient.
 */
PARSER(Duration)
	const char *c;
	size_t i;

	assert(str != NULL);
	assert(offs != NULL);
	assert(parsed != NULL);
	c = str;
	i = *offs;

	/* hour is a bit tricky */
	if(!isdigit(c[i])) goto done;
	++i;
	if(isdigit(c[i]))
		++i;
	if(c[i] == ':')
		++i;
	else
		goto done;

	if(i+5 > strLen)
		goto done;/* if it is not 5 chars from here, it can't be us */

	if(c[i] < '0' || c[i] > '5') goto done;
	if(!isdigit(c[i+1])) goto done;
	if(c[i+2] != ':') goto done;
	if(c[i+3] < '0' || c[i+3] > '5') goto done;
	if(!isdigit(c[i+4])) goto done;

	/* success, persist */
	*parsed = (i + 5) - *offs;

	r = 0; /* success */
done:
	return r;
}

/**
 * Parse a timestamp in 24hr format (exactly HH:MM:SS).
 * Note: we do manual loop unrolling -- this is fast AND efficient.
 * rgerhards, 2011-01-14
 */
PARSER(Time24hr)
	const char *c;
	size_t i;

	assert(str != NULL);
	assert(offs != NULL);
	assert(parsed != NULL);
	c = str;
	i = *offs;

	if(*offs+8 > strLen)
		goto done;	/* if it is not 8 chars, it can't be us */

	/* hour */
	if(c[i] == '0' || c[i] == '1') {
		if(!isdigit(c[i+1])) goto done;
	} else if(c[i] == '2') {
		if(c[i+1] < '0' || c[i+1] > '3') goto done;
	} else {
		goto done;
	}
	/* TODO: the code below is a duplicate of 24hr parser - create common function */
	if(c[i+2] != ':') goto done;
	if(c[i+3] < '0' || c[i+3] > '5') goto done;
	if(!isdigit(c[i+4])) goto done;
	if(c[i+5] != ':') goto done;
	if(c[i+6] < '0' || c[i+6] > '5') goto done;
	if(!isdigit(c[i+7])) goto done;

	/* success, persist */
	*parsed = 8;

	r = 0; /* success */
done:
	return r;
}

/**
 * Parse a timestamp in 12hr format (exactly HH:MM:SS).
 * Note: we do manual loop unrolling -- this is fast AND efficient.
 * TODO: the code below is a duplicate of 24hr parser - create common function?
 * rgerhards, 2011-01-14
 */
PARSER(Time12hr)
	const char *c;
	size_t i;

	assert(str != NULL);
	assert(offs != NULL);
	assert(parsed != NULL);
	c = str;
	i = *offs;

	if(*offs+8 > strLen)
		goto done;	/* if it is not 8 chars, it can't be us */

	/* hour */
	if(c[i] == '0') {
		if(!isdigit(c[i+1])) goto done;
	} else if(c[i] == '1') {
		if(c[i+1] < '0' || c[i+1] > '2') goto done;
	} else {
		goto done;
	}
	if(c[i+2] != ':') goto done;
	if(c[i+3] < '0' || c[i+3] > '5') goto done;
	if(!isdigit(c[i+4])) goto done;
	if(c[i+5] != ':') goto done;
	if(c[i+6] < '0' || c[i+6] > '5') goto done;
	if(!isdigit(c[i+7])) goto done;

	/* success, persist */
	*parsed = 8;

	r = 0; /* success */
done:
	return r;
}




/* helper to IPv4 address parser, checks the next set of numbers.
 * Syntax 1 to 3 digits, value together not larger than 255.
 * @param[in] str parse buffer
 * @param[in/out] offs offset into buffer, updated if successful
 * @return 0 if OK, 1 otherwise
 */
static int
chkIPv4AddrByte(const char *str, size_t strLen, size_t *offs)
{
	int val = 0;
	int r = 1;	/* default: done -- simplifies things */
	const char *c;
	size_t i = *offs;

	c = str;
	if(i == strLen || !isdigit(c[i]))
		goto done;
	val = c[i++] - '0';
	if(i < strLen && isdigit(c[i])) {
		val = val * 10 + c[i++] - '0';
		if(i < strLen && isdigit(c[i]))
			val = val * 10 + c[i++] - '0';
	}
	if(val > 255)	/* cannot be a valid IP address byte! */
		goto done;

	*offs = i;
	r = 0;
done:
	return r;
}

/**
 * Parser for IPv4 addresses.
 */
PARSER(IPv4)
	const char *c;
	size_t i;

	assert(str != NULL);
	assert(offs != NULL);
	assert(parsed != NULL);
	i = *offs;
	if(i + 7 > strLen) {
		/* IPv4 addr requires at least 7 characters */
		goto done;
	}
	c = str;

	/* byte 1*/
	if(chkIPv4AddrByte(str, strLen, &i) != 0) goto done;
	if(i == strLen || c[i++] != '.') goto done;
	/* byte 2*/
	if(chkIPv4AddrByte(str, strLen, &i) != 0) goto done;
	if(i == strLen || c[i++] != '.') goto done;
	/* byte 3*/
	if(chkIPv4AddrByte(str, strLen, &i) != 0) goto done;
	if(i == strLen || c[i++] != '.') goto done;
	/* byte 4 - we do NOT need any char behind it! */
	if(chkIPv4AddrByte(str, strLen, &i) != 0) goto done;

	/* if we reach this point, we found a valid IP address */
	*parsed = i - *offs;

	r = 0; /* success */
done:
	return r;
}

/* check if a char is valid inside a name of the iptables motif.
 * We try to keep the set as slim as possible, because the iptables
 * parser may otherwise create a very broad match (especially the
 * inclusion of simple words like "DF" cause grief here).
 * Note: we have taken the permitted set from iptables log samples.
 * Report bugs if we missed some additional rules.
 */
static inline int
isValidIPTablesNameChar(const char c)
{
	/* right now, upper case only is valid */
	return ('A' <= c && c <= 'Z') ? 1 : 0;
}

/* helper to iptables parser, parses out a a single name=value pair 
 */
static int
parseIPTablesNameValue(const char *const __restrict__ str,
	const size_t strLen, 
	size_t *const __restrict__ offs,
	struct json_object *const __restrict__ valroot)
{
	int r = LN_WRONGPARSER;
	size_t i = *offs;

	const size_t iName = i;
	while(i < strLen && isValidIPTablesNameChar(str[i]))
		++i;
	if(i == iName || (i < strLen && str[i] != '=' && str[i] != ' '))
		goto done; /* no name at all! */

	const ssize_t lenName = i - iName;

	ssize_t iVal = -1;
	size_t lenVal = i - iVal;
	if(i < strLen && str[i] != ' ') {
		/* we have a real value (not just a flag name like "DF") */
		++i; /* skip '=' */
		iVal = i;
		while(i < strLen && !isspace(str[i]))
			++i;
		lenVal = i - iVal;
	}

	/* parsing OK */
	*offs = i;
	r = 0;

	if(valroot == NULL)
		goto done;

	char *name;
	CHKN(name = malloc(lenName+1));
	memcpy(name, str+iName, lenName);
	name[lenName] = '\0';
	json_object *json;
	if(iVal == -1) {
		json = NULL;
	} else {
		CHKN(json = json_object_new_string_len(str+iVal, lenVal));
	}
	json_object_object_add(valroot, name, json);
	free(name);
done:
	return r;
}

/**
 * Parser for iptables logs (the structured part).
 * This parser is named "v2-iptables" because of a traditional
 * parser named "iptables", which we do not want to replace, at
 * least right now (we may re-think this before the first release).
 * For performance reasons, this works in two stages. In the first
 * stage, we only detect if the motif is correct. The second stage is
 * only called when we know it is. In it, we go once again over the
 * message again and actually extract the data. This is done because
 * data extraction is relatively expensive and in most cases we will
 * have much more frequent mismatches than matches.
<<<<<<< HEAD
=======
 * Note that this motif must have at least one field, otherwise it
 * could detect things that are not iptables to be it. Further limits
 * may be imposed in the future as we see additional need.
>>>>>>> c06af3b9
 * added 2015-04-30 rgerhards
 */
PARSER(v2IPTables)
	size_t i = *offs;
<<<<<<< HEAD
=======
	int nfields = 0;
>>>>>>> c06af3b9

	/* stage one */
	while(i < strLen) {
		CHKR(parseIPTablesNameValue(str, strLen, &i, NULL));
<<<<<<< HEAD
=======
		++nfields;
>>>>>>> c06af3b9
		/* exactly one SP is permitted between fields */
		if(i < strLen && str[i] == ' ')
			++i;
	}

<<<<<<< HEAD
=======
	if(nfields == 1)
		goto done;

>>>>>>> c06af3b9
	/* success, persist */
	*parsed = i - *offs;
	r = 0;

	/* stage two */
	if(value == NULL)
		goto done;

	i = *offs;
	CHKN(*value = json_object_new_object());
	while(i < strLen) {
		CHKR(parseIPTablesNameValue(str, strLen, &i, *value));
		while(i < strLen && isspace(str[i]))
			++i;
	}

done:
	if(r != 0 && value != NULL && *value != NULL) {
		json_object_put(*value);
		*value = NULL;
	}
	return r;
}

/**
 * Parse JSON. This parser tries to find JSON data inside a message.
 * If it finds valid JSON, it will extract it. Extra data after the
 * JSON is permitted.
 * Note: the json-c JSON parser treats whitespace after the actual
 * json to be part of the json. So in essence, any whitespace is
 * processed by this parser. We use the same semantics to keep things
 * neatly in sync. If json-c changes for some reason or we switch to
 * an alternate json lib, we probably need to be sure to keep that
 * behaviour, and probably emulate it.
 * added 2015-04-28 by rgerhards, v1.1.2
 */
PARSER(JSON)
	const size_t i = *offs;
	struct json_tokener *tokener = NULL;

	if(str[i] != '{' && str[i] != ']') {
		/* this can't be json, see RFC4627, Sect. 2
		 * see this bug in json-c:
		 * https://github.com/json-c/json-c/issues/181
		 * In any case, it's better to do this quick check,
		 * even if json-c did not have the bug because this
		 * check here is much faster than calling the parser.
		 */
		goto done;
	}

	if((tokener = json_tokener_new()) == NULL)
		goto done;

	struct json_object *const json
		= json_tokener_parse_ex(tokener, str+i, (int) (strLen - i));

	if(json == NULL)
		goto done;

	/* success, persist */
	*parsed =  (i + tokener->char_offset) - *offs;
	r = 0; /* success */

	if(value == NULL) {
		json_object_put(json);
	} else {
		*value = json;
	}

done:
	if(tokener != NULL)
		json_tokener_free(tokener);
	return r;
}


/* check if a char is valid inside a name of a NameValue list
 * The set of valid characters may be extended if there is good
 * need to do so. We have selected the current set carefully, but
 * may have overlooked some cases.
 */
static inline int
isValidNameChar(const char c)
{
	return (isalnum(c)
		|| c == '.'
		|| c == '_'
		|| c == '-'
		) ? 1 : 0;
}
/* helper to NameValue parser, parses out a a single name=value pair 
 *
 * name must be alphanumeric characters, value must be non-whitespace
 * characters, if quoted than with symmetric quotes. Supported formats
 * - name=value
 * - name="value"
 * - name='value'
 * Note "name=" is valid and means a field with empty value.
 * TODO: so far, quote characters are not permitted WITHIN quoted values.
 */
static int
parseNameValue(const char *const __restrict__ str,
	const size_t strLen, 
	size_t *const __restrict__ offs,
	struct json_object *const __restrict__ valroot)
{
	int r = LN_WRONGPARSER;
	size_t i = *offs;

	const size_t iName = i;
	while(i < strLen && isValidNameChar(str[i]))
		++i;
	if(i == iName || str[i] != '=')
		goto done; /* no name at all! */

	const size_t lenName = i - iName;
	++i; /* skip '=' */

	const size_t iVal = i;
	while(i < strLen && !isspace(str[i]))
		++i;
	const size_t lenVal = i - iVal;

	/* parsing OK */
	*offs = i;
	r = 0;

	if(valroot == NULL)
		goto done;

	char *name;
	CHKN(name = malloc(lenName+1));
	memcpy(name, str+iName, lenName);
	name[lenName] = '\0';
	json_object *json;
	CHKN(json = json_object_new_string_len(str+iVal, lenVal));
	json_object_object_add(valroot, name, json);
	free(name);
done:
	return r;
}

/**
 * Parse CEE syslog.
 * This essentially is a JSON parser, with additional restrictions:
 * The message must start with "@cee:" and json must immediately follow (whitespace permitted).
 * after the JSON, there must be no other non-whitespace characters.
 * In other words: the message must consist of a single JSON object,
 * only.
 * added 2015-04-28 by rgerhards, v1.1.2
 */
PARSER(CEESyslog)
	size_t i = *offs;
	struct json_tokener *tokener = NULL;
	struct json_object *json = NULL;

	if(strLen < i + 7  || /* "@cee:{}" is minimum text */
	   str[i]   != '@' ||
	   str[i+1] != 'c' ||
	   str[i+2] != 'e' ||
	   str[i+3] != 'e' ||
	   str[i+4] != ':')
	   	goto done;
	
	/* skip whitespace */
	for(i += 5 ; i < strLen && isspace(str[i]) ; ++i)
		/* just skip */;

	if(i == strLen || str[i] != '{')
		goto done;
		/* note: we do not permit arrays in CEE mode */

	if((tokener = json_tokener_new()) == NULL)
		goto done;

	json = json_tokener_parse_ex(tokener, str+i, (int) (strLen - i));

	if(json == NULL)
		goto done;

	if(i + tokener->char_offset != strLen)
		goto done;

	/* success, persist */
	*parsed =  strLen;
	r = 0; /* success */

	if(value != NULL) {
		*value = json;
		json = NULL; /* do NOT free below! */
	}

done:
	if(tokener != NULL)
		json_tokener_free(tokener);
	if(json != NULL)
		json_object_put(json);
	return r;
}

/**
 * Parser for name/value pairs.
 * On entry must point to alnum char. All following chars must be
 * name/value pairs delimited by whitespace up until the end of string.
 * For performance reasons, this works in two stages. In the first
 * stage, we only detect if the motif is correct. The second stage is
 * only called when we know it is. In it, we go once again over the
 * message again and actually extract the data. This is done because
 * data extraction is relatively expensive and in most cases we will
 * have much more frequent mismatches than matches.
 * added 2015-04-25 rgerhards
 */
PARSER(NameValue)
	size_t i = *offs;

	/* stage one */
	while(i < strLen) {
		CHKR(parseNameValue(str, strLen, &i, NULL));
		while(i < strLen && isspace(str[i]))
			++i;
	}

	/* success, persist */
	*parsed = i - *offs;
	r = 0; /* success */

	/* stage two */
	if(value == NULL)
		goto done;

	i = *offs;
	CHKN(*value = json_object_new_object());
	while(i < strLen) {
		CHKR(parseNameValue(str, strLen, &i, *value));
		while(i < strLen && isspace(str[i]))
			++i;
	}

	/* TODO: fix mem leak if alloc json fails */

done:
	return r;
}<|MERGE_RESOLUTION|>--- conflicted
+++ resolved
@@ -2310,39 +2310,27 @@
  * message again and actually extract the data. This is done because
  * data extraction is relatively expensive and in most cases we will
  * have much more frequent mismatches than matches.
-<<<<<<< HEAD
-=======
  * Note that this motif must have at least one field, otherwise it
  * could detect things that are not iptables to be it. Further limits
  * may be imposed in the future as we see additional need.
->>>>>>> c06af3b9
  * added 2015-04-30 rgerhards
  */
 PARSER(v2IPTables)
 	size_t i = *offs;
-<<<<<<< HEAD
-=======
 	int nfields = 0;
->>>>>>> c06af3b9
 
 	/* stage one */
 	while(i < strLen) {
 		CHKR(parseIPTablesNameValue(str, strLen, &i, NULL));
-<<<<<<< HEAD
-=======
 		++nfields;
->>>>>>> c06af3b9
 		/* exactly one SP is permitted between fields */
 		if(i < strLen && str[i] == ' ')
 			++i;
 	}
 
-<<<<<<< HEAD
-=======
 	if(nfields == 1)
 		goto done;
 
->>>>>>> c06af3b9
 	/* success, persist */
 	*parsed = i - *offs;
 	r = 0;
