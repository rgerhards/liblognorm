/*
 *
 * liblognorm - a fast samples-based log normalization library
 * Copyright 2010 by Rainer Gerhards and Adiscon GmbH.
 *
 * Modified by Pavel Levshin (pavel@levshin.spb.ru) in 2013
 *
 * This file is part of liblognorm.
 *
 * This library is free software; you can redistribute it and/or
 * modify it under the terms of the GNU Lesser General Public
 * License as published by the Free Software Foundation; either
 * version 2.1 of the License, or (at your option) any later version.
 *
 * This library is distributed in the hope that it will be useful,
 * but WITHOUT ANY WARRANTY; without even the implied warranty of
 * MERCHANTABILITY or FITNESS FOR A PARTICULAR PURPOSE.  See the GNU
 * Lesser General Public License for more details.
 *
 * You should have received a copy of the GNU Lesser General Public
 * License along with this library; if not, write to the Free Software
 * Foundation, Inc., 51 Franklin Street, Fifth Floor, Boston, MA  02110-1301  USA
 *
 * A copy of the LGPL v2.1 can be found in the file "COPYING" in this distribution.
 */
#ifndef LIBLOGNORM_PARSER_H_INCLUDED
#define	LIBLOGNORM_PARSER_H_INCLUDED
#include "ptree.h"

/**
 * Parser interface.
 * @param[in] str input string
 * @param[in] offs offset where parsing has to start inside str.
 * @param[in] ed string with extra data (if needed)
 * @param[out] parsed int number of characters consumed by the parser.
 * @return 0 on success, something else otherwise
 */


/** 
 * Parser for RFC5424 date.
 */
int ln_parseRFC5424Date(const char *str, size_t strlen, size_t *offs, const ln_fieldList_t *node, size_t *parsed, struct json_object **value);

/** 
 * Parser for RFC3164 date.
 */
int ln_parseRFC3164Date(const char *str, size_t strlen, size_t *offs, const ln_fieldList_t *node, size_t *parsed, struct json_object **value);

/** 
 * Parser for numbers.
 */
int ln_parseNumber(const char *str, size_t strlen, size_t *offs, const ln_fieldList_t *node, size_t *parsed, struct json_object **value);


/** 
 * Parser for Words (SP-terminated strings).
 */
int ln_parseWord(const char *str, size_t strlen, size_t *offs, const ln_fieldList_t *node, size_t *parsed, struct json_object **value);


/** 
<<<<<<< HEAD
 * Parse everything up to a specific string.
 */
int ln_parseStringTo(const char *str, size_t strlen, size_t *offs, const ln_fieldList_t *node, size_t *parsed, struct json_object **value);
=======
 * Parser for Alphabetic words (no numbers, punct, ctrl, space).
 */
int ln_parseAlpha(const char *str, size_t strlen, size_t *offs, const ln_fieldList_t *node, size_t *parsed, struct json_object **value);

>>>>>>> 6ce2c175

/** 
 * Parse everything up to a specific character.
 */
int ln_parseCharTo(const char *str, size_t strlen, size_t *offs, const ln_fieldList_t *node, size_t *parsed, struct json_object **value);

/** 
 * Parse everything up to a specific character (relaxed constraints, suitable for CSV)
 */
int ln_parseCharSeparated(const char *str, size_t strlen, size_t *offs, const ln_fieldList_t *node, size_t *parsed, struct json_object **value);


/** 
 * Get everything till the rest of string.
 */
int ln_parseRest(const char *str, size_t strlen, size_t *offs, const ln_fieldList_t *node, size_t *parsed, struct json_object **value);

/** 
 * Parse an optionally quoted string.
 */
int ln_parseOpQuotedString(const char *str, size_t strlen, size_t *offs, const ln_fieldList_t *node, size_t *parsed, struct json_object **value);

/** 
 * Parse a quoted string.
 */
int ln_parseQuotedString(const char *str, size_t strlen, size_t *offs, const ln_fieldList_t *node, size_t *parsed, struct json_object **value);

/** 
 * Parse an ISO date.
 */
int ln_parseISODate(const char *str, size_t strlen, size_t *offs, const ln_fieldList_t *node, size_t *parsed, struct json_object **value);


/** 
 * Parse a timestamp in 12hr format.
 */
int ln_parseTime12hr(const char *str, size_t strlen, size_t *offs, const ln_fieldList_t *node, size_t *parsed, struct json_object **value);


/** 
 * Parse a timestamp in 24hr format.
 */
int ln_parseTime24hr(const char *str, size_t strlen, size_t *offs, const ln_fieldList_t *node, size_t *parsed, struct json_object **value);

/** 
 * Parser for IPv4 addresses.
 */
int ln_parseIPv4(const char *str, size_t strlen, size_t *offs, const ln_fieldList_t *node, size_t *parsed, struct json_object **value);

/** 
 * Get all tokens separated by tokenizer-string as array.
 */
int ln_parseTokenized(const char *str, size_t strlen, size_t *offs, const ln_fieldList_t *node, size_t *parsed, struct json_object **value);

void* tokenized_parser_data_constructor(ln_fieldList_t *node, ln_ctx ctx);
void tokenized_parser_data_destructor(void** dataPtr);

#ifdef FEATURE_REGEXP
/** 
 * Get field matching regex
 */
int ln_parseRegex(const char *str, size_t strlen, size_t *offs, const ln_fieldList_t *node, size_t *parsed, struct json_object **value);

void* regex_parser_data_constructor(ln_fieldList_t *node, ln_ctx ctx);
void regex_parser_data_destructor(void** dataPtr);
#endif


#endif /* #ifndef LIBLOGNORM_PARSER_H_INCLUDED */<|MERGE_RESOLUTION|>--- conflicted
+++ resolved
@@ -60,16 +60,15 @@
 
 
 /** 
-<<<<<<< HEAD
  * Parse everything up to a specific string.
  */
 int ln_parseStringTo(const char *str, size_t strlen, size_t *offs, const ln_fieldList_t *node, size_t *parsed, struct json_object **value);
-=======
+
+/** 
  * Parser for Alphabetic words (no numbers, punct, ctrl, space).
  */
 int ln_parseAlpha(const char *str, size_t strlen, size_t *offs, const ln_fieldList_t *node, size_t *parsed, struct json_object **value);
 
->>>>>>> 6ce2c175
 
 /** 
  * Parse everything up to a specific character.
