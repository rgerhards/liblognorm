--- conflicted
+++ resolved
@@ -211,13 +211,10 @@
 		node->parser = ln_parseTime12hr;
 	} else if(!es_strconstcmp(*str, "duration")) {
 		node->parser = ln_parseDuration;
-<<<<<<< HEAD
 	} else if(!es_strconstcmp(*str, "cisco-interface-spec")) {
 		node->parser = ln_parseCiscoInterfaceSpec;
-=======
 	} else if(!es_strconstcmp(*str, "name-value-list")) {
 		node->parser = ln_parseNameValue;
->>>>>>> 5edc66af
 	} else if(!es_strconstcmp(*str, "iptables")) {
 		node->parser = NULL;
 		node->isIPTables = 1;
