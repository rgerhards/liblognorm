/* samp.c -- code for ln_samp objects.
 *
 * Copyright 2010-2015 by Rainer Gerhards and Adiscon GmbH.
 *
 * Modified by Pavel Levshin (pavel@levshin.spb.ru) in 2013
 *
 * This file is part of liblognorm.
 *
 * This library is free software; you can redistribute it and/or
 * modify it under the terms of the GNU Lesser General Public
 * License as published by the Free Software Foundation; either
 * version 2.1 of the License, or (at your option) any later version.
 *
 * This library is distributed in the hope that it will be useful,
 * but WITHOUT ANY WARRANTY; without even the implied warranty of
 * MERCHANTABILITY or FITNESS FOR A PARTICULAR PURPOSE.  See the GNU
 * Lesser General Public License for more details.
 *
 * You should have received a copy of the GNU Lesser General Public
 * License along with this library; if not, write to the Free Software
 * Foundation, Inc., 51 Franklin Street, Fifth Floor, Boston, MA  02110-1301  USA
 *
 * A copy of the LGPL v2.1 can be found in the file "COPYING" in this distribution.
 */
#include "config.h"
#include <stdlib.h>
#include <stdio.h>
#include <stdarg.h>
#include <string.h>
#include <assert.h>
#include <ctype.h>

#include "json_compatibility.h"
#include "liblognorm.h"
#include "lognorm.h"
#include "samp.h"
#include "internal.h"
#include "parser.h"


/**
 * Construct a sample object.
 */
struct ln_samp*
ln_sampCreate(ln_ctx __attribute__((unused)) ctx)
{
	struct ln_samp* samp;

	if((samp = calloc(1, sizeof(struct ln_samp))) == NULL)
		goto done;

	/* place specific init code here (none at this time) */

done:	return samp;
}

void
ln_sampFree(ln_ctx __attribute__((unused)) ctx, struct ln_samp *samp)
{
	free(samp);
}


/**
 * Extract a field description from a sample.
 * The field description is added to the tail of the current
 * subtree's field list. The parse buffer must be position on the
 * leading '%' that starts a field definition. It is a program error
 * if this condition is not met.
 *
 * Note that we break up the object model and access ptree members
 * directly. Let's consider us a friend of ptree. This is necessary
 * to optimize the structure for a high-speed parsing process.
 *
 * @param[in] str a temporary work string. This is passed in to save the
 * 		  creation overhead
 * @returns 0 on success, something else otherwise
 */
static inline int
addFieldDescr(ln_ctx ctx, struct ln_ptree **subtree, es_str_t *rule,
	        es_size_t *bufOffs, es_str_t **str)
{
	int r;
	ln_fieldList_t *node = ln_parseFieldDescr(ctx, rule, bufOffs, str, &r);
	assert(subtree != NULL);

	if (node != NULL) CHKR(ln_addFDescrToPTree(subtree, node));
done:
	return r;
}

ln_fieldList_t*
ln_parseFieldDescr(ln_ctx ctx, es_str_t *rule, es_size_t *bufOffs, es_str_t **str, int* ret)
{
	int r = 0;
	ln_fieldList_t *node;
	es_size_t i = *bufOffs;
	char *cstr;	/* for debug mode strings */
	unsigned char *buf;
	es_size_t lenBuf;
	void* (*constructor_fn)(ln_fieldList_t *, ln_ctx) = NULL;

	buf = es_getBufAddr(rule);
	lenBuf = es_strlen(rule);
	assert(buf[i] == '%');
	++i;	/* "eat" ':' */
	CHKN(node = calloc(1, sizeof(ln_fieldList_t)));
	node->subtree = NULL;
	node->next = NULL;
	node->data = NULL;
	node->raw_data = NULL;
	node->parser_data = NULL;
	node->parser_data_destructor = NULL;
	CHKN(node->name = es_newStr(16));

	/* skip leading whitespace in field name */
	while(i < lenBuf && isspace(buf[i]))
		++i;
	while(i < lenBuf && buf[i] != ':') {
		CHKR(es_addChar(&node->name, buf[i++]));
	}

	if(es_strlen(node->name) == 0) {
		FAIL(LN_INVLDFDESCR);
	}

	if(ctx->debug) {
		cstr = es_str2cstr(node->name, NULL);
		ln_dbgprintf(ctx, "parsed field: '%s'", cstr);
		free(cstr);
	}

	if(buf[i] != ':') {
		/* may be valid later if we have a loaded CEE dictionary
		 * and the name is present inside it.
		 */
		FAIL(LN_INVLDFDESCR);
	}
	++i; /* skip ':' */

	/* parse and process type (trailing whitespace must be trimmed) */
	es_emptyStr(*str);
 	size_t j = i;
	/* scan for terminator */
	while(j < lenBuf && buf[j] != ':' && buf[j] != '%')
		++j;
	/* now trim trailing space backwards */
	size_t next = j;
	--j;
	while(j >= i && isspace(buf[j]))
		--j;
	/* now copy */
	while(i <= j) {
		CHKR(es_addChar(str, buf[i++]));
	}
	/* finally move i to consumed position */
	i = next;

	if(i == lenBuf) {
		FAIL(LN_INVLDFDESCR);
	}

	node->isIPTables = 0; /* first assume no special parser is used */
	if(!es_strconstcmp(*str, "date-rfc3164")) {
		node->parser = ln_parseRFC3164Date;
	} else if(!es_strconstcmp(*str, "date-rfc5424")) {
		node->parser = ln_parseRFC5424Date;
	} else if(!es_strconstcmp(*str, "number")) {
		node->parser = ln_parseNumber;
	} else if(!es_strconstcmp(*str, "float")) {
		node->parser = ln_parseFloat;
	} else if(!es_strconstcmp(*str, "hexnumber")) {
		node->parser = ln_parseHexNumber;
	} else if(!es_strconstcmp(*str, "kernel-timestamp")) {
		node->parser = ln_parseKernelTimestamp;
	} else if(!es_strconstcmp(*str, "whitespace")) {
		node->parser = ln_parseWhitespace;
	} else if(!es_strconstcmp(*str, "ipv4")) {
		node->parser = ln_parseIPv4;
	} else if(!es_strconstcmp(*str, "ipv6")) {
		node->parser = ln_parseIPv6;
	} else if(!es_strconstcmp(*str, "word")) {
		node->parser = ln_parseWord;
	} else if(!es_strconstcmp(*str, "alpha")) {
		node->parser = ln_parseAlpha;
	} else if(!es_strconstcmp(*str, "rest")) {
		node->parser = ln_parseRest;
	} else if(!es_strconstcmp(*str, "op-quoted-string")) {
		node->parser = ln_parseOpQuotedString;
	} else if(!es_strconstcmp(*str, "quoted-string")) {
		node->parser = ln_parseQuotedString;
	} else if(!es_strconstcmp(*str, "date-iso")) {
		node->parser = ln_parseISODate;
	} else if(!es_strconstcmp(*str, "time-24hr")) {
		node->parser = ln_parseTime24hr;
	} else if(!es_strconstcmp(*str, "time-12hr")) {
		node->parser = ln_parseTime12hr;
	} else if(!es_strconstcmp(*str, "duration")) {
		node->parser = ln_parseDuration;
	} else if(!es_strconstcmp(*str, "cisco-interface-spec")) {
		node->parser = ln_parseCiscoInterfaceSpec;
	} else if(!es_strconstcmp(*str, "name-value-list")) {
		node->parser = ln_parseNameValue;
	} else if(!es_strconstcmp(*str, "json")) {
		node->parser = ln_parseJSON;
	} else if(!es_strconstcmp(*str, "cee-syslog")) {
		node->parser = ln_parseCEESyslog;
	} else if(!es_strconstcmp(*str, "mac48")) {
		node->parser = ln_parseMAC48;
	} else if(!es_strconstcmp(*str, "name-value-list")) {
		node->parser = ln_parseNameValue;
	} else if(!es_strconstcmp(*str, "cef")) {
		node->parser = ln_parseCEF;
	} else if(!es_strconstcmp(*str, "checkpoint-lea")) {
		node->parser = ln_parseCheckpointLEA;
	} else if(!es_strconstcmp(*str, "v2-iptables")) {
		node->parser = ln_parsev2IPTables;
	} else if(!es_strconstcmp(*str, "iptables")) {
		node->parser = NULL;
		node->isIPTables = 1;
	} else if(!es_strconstcmp(*str, "string-to")) {
		/* TODO: check extra data!!!! (very important) */
		node->parser = ln_parseStringTo;
	} else if(!es_strconstcmp(*str, "char-to")) {
		/* TODO: check extra data!!!! (very important) */
		node->parser = ln_parseCharTo;
	} else if(!es_strconstcmp(*str, "char-sep")) {
		/* TODO: check extra data!!!! (very important) */
		node->parser = ln_parseCharSeparated;
	} else if(!es_strconstcmp(*str, "tokenized")) {
		node->parser = ln_parseTokenized;
		constructor_fn = tokenized_parser_data_constructor;
		node->parser_data_destructor = tokenized_parser_data_destructor;
	}
#ifdef FEATURE_REGEXP
	else if(!es_strconstcmp(*str, "regex")) {
		node->parser = ln_parseRegex;
		constructor_fn = regex_parser_data_constructor;
		node->parser_data_destructor = regex_parser_data_destructor;
	}
#endif
    else if (!es_strconstcmp(*str, "recursive")) {
        node->parser = ln_parseRecursive;
        constructor_fn = recursive_parser_data_constructor;
        node->parser_data_destructor = recursive_parser_data_destructor;
    } else if (!es_strconstcmp(*str, "descent")) {
        node->parser = ln_parseRecursive;
        constructor_fn = descent_parser_data_constructor;
        node->parser_data_destructor = recursive_parser_data_destructor;
    } else if (!es_strconstcmp(*str, "interpret")) {
        node->parser = ln_parseInterpret;
        constructor_fn = interpret_parser_data_constructor;
        node->parser_data_destructor = interpret_parser_data_destructor;
    } else if (!es_strconstcmp(*str, "suffixed")) {
        node->parser = ln_parseSuffixed;
        constructor_fn = suffixed_parser_data_constructor;
        node->parser_data_destructor = suffixed_parser_data_destructor;
    } else if (!es_strconstcmp(*str, "named_suffixed")) {
        node->parser = ln_parseSuffixed;
        constructor_fn = named_suffixed_parser_data_constructor;
        node->parser_data_destructor = suffixed_parser_data_destructor;
    } else {
		cstr = es_str2cstr(*str, NULL);
		ln_errprintf(ctx, 0, "invalid field type '%s'", cstr);
		free(cstr);
		FAIL(LN_INVLDFDESCR);
	}

	if(buf[i] == '%') {
		i++;
	} else {
		/* parse extra data */
		CHKN(node->data = es_newStr(8));
		i++;
		while(i < lenBuf) {
			if(buf[i] == '%') {
				++i;
				break; /* end of field */
			}
			CHKR(es_addChar(&node->data, buf[i++]));
		}
		node->raw_data = es_strdup(node->data);
		es_unescapeStr(node->data);
		if(ctx->debug) {
			cstr = es_str2cstr(node->data, NULL);
			ln_dbgprintf(ctx, "parsed extra data: '%s'", cstr);
			free(cstr);
		}
	}

	if (constructor_fn) node->parser_data = constructor_fn(node, ctx);


	*bufOffs = i;
done:
	if (r != 0) {
		if (node->name != NULL) es_deleteStr(node->name);
		free(node);
		node = NULL;
	}
	*ret = r;
	return node;
}

/**
 * Parse a Literal string out of the template and add it to the tree.
 * @param[in] ctx the context
 * @param[in/out] subtree on entry, current subtree, on exist newest
 *    		deepest subtree
 * @param[in] rule string with current rule
 * @param[in/out] bufOffs parse pointer, up to which offset is parsed
 * 		(is updated so that it points to first char after consumed
 * 		string on exit).
 * @param[out] str literal extracted (is empty, when no litral could be found)
 * @return 0 on success, something else otherwise
 */
static inline int
parseLiteral(ln_ctx ctx, struct ln_ptree **subtree, es_str_t *rule,
	     es_size_t *bufOffs, es_str_t **str)
{
	int r = 0;
	es_size_t i = *bufOffs;
	unsigned char *buf;
	es_size_t lenBuf;

	es_emptyStr(*str);
	buf = es_getBufAddr(rule);
	lenBuf = es_strlen(rule);
	/* extract maximum length literal */
	while(i < lenBuf) {
		if(buf[i] == '%') {
			if(i+1 < lenBuf && buf[i+1] != '%') {
				break; /* field start is end of literal */
			}
			if (++i == lenBuf) break;
		}
		CHKR(es_addChar(str, buf[i]));
		++i;
	}

	es_unescapeStr(*str);
	if(ctx->debug) {
		char *cstr = es_str2cstr(*str, NULL);
		ln_dbgprintf(ctx, "parsed literal: '%s'", cstr);
		free(cstr);
	}

	*subtree = ln_buildPTree(*subtree, *str, 0);
	*bufOffs = i;
	r = 0;

done:	return r;
}


/* Implementation note:
 * We read in the sample, and split it into chunks of literal text and
 * fields. Each literal text is added as whole to the tree, as is each
 * field individually. To do so, we keep track of our current subtree
 * root, which changes whenever a new part of the tree is build. It is
 * set to the then-lowest part of the tree, where the next step sample
 * data is to be added.
 *
 * This function processes the whole string or returns an error.
 *
 * format: literal1%field:type:extra-data%literal2
 *
 * @returns the new subtree root (or NULL in case of error)
 */
static inline int
addSampToTree(ln_ctx ctx, es_str_t *rule, struct json_object *tagBucket)
{
	int r = -1;
	struct ln_ptree* subtree;
	es_str_t *str = NULL;
	es_size_t i;

	subtree = ctx->ptree;
	CHKN(str = es_newStr(256));
	i = 0;
	while(i < es_strlen(rule)) {
		ln_dbgprintf(ctx, "addSampToTree %d of %d", i, es_strlen(rule));
		CHKR(parseLiteral(ctx, &subtree, rule, &i, &str));
		/* After the literal there can be field only*/
		if (i < es_strlen(rule)) {
			CHKR(addFieldDescr(ctx, &subtree, rule, &i, &str));
			if (i == es_strlen(rule)) {
				/* finish the tree with empty literal to avoid false merging*/
				CHKR(parseLiteral(ctx, &subtree, rule, &i, &str));
			}
		}
	}

	ln_dbgprintf(ctx, "end addSampToTree %d of %d", i, es_strlen(rule));
	/* we are at the end of rule processing, so this node is a terminal */
	subtree->flags.isTerminal = 1;
	subtree->tags = tagBucket;

done:
	if(str != NULL)
		es_deleteStr(str);
	return r;
}



/**
 * get the initial word of a rule line that tells us the type of the
 * line.
 * @param[in] buf line buffer
 * @param[in] len length of buffer
 * @param[out] offs offset after "="
 * @param[out] str string with "linetype-word" (newly created)
 * @returns 0 on success, something else otherwise
 */
static inline int
getLineType(const char *buf, es_size_t lenBuf, es_size_t *offs, es_str_t **str)
{
	int r = -1;
	es_size_t i;

	*str = es_newStr(16);
	for(i = 0 ; i < lenBuf && buf[i] != '=' ; ++i) {
		CHKR(es_addChar(str, buf[i]));
	}

	if(i < lenBuf)
		++i; /* skip over '=' */
	*offs = i;

done:	return r;
}


/**
 * Get a new common prefix from the config file. That is actually everything from
 * the current offset to the end of line.
 *
 * @param[in] buf line buffer
 * @param[in] len length of buffer
 * @param[in] offs offset after "="
 * @param[in/out] str string to store common offset. If NULL, it is created,
 * 	 	otherwise it is emptied.
 * @returns 0 on success, something else otherwise
 */
static inline int
getPrefix(const char *buf, es_size_t lenBuf, es_size_t offs, es_str_t **str)
{
	int r;

	if(*str == NULL) {
		CHKN(*str = es_newStr(lenBuf - offs));
	} else {
		es_emptyStr(*str);
	}

	r = es_addBuf(str, (char*)buf + offs, lenBuf - offs);
done:	return r;
}

/**
 * Extend the common prefix. This means that the line is concatenated
 * to the prefix. This is useful if the same rulebase is to be used with
 * different prefixes (well, not strictly necessary, but probably useful).
 *
 * @param[in] ctx current context
 * @param[in] buf line buffer
 * @param[in] len length of buffer
 * @param[in] offs offset to-be-added text starts
 * @returns 0 on success, something else otherwise
 */
static inline int
extendPrefix(ln_ctx ctx, const char *buf, es_size_t lenBuf, es_size_t offs)
{
	return es_addBuf(&ctx->rulePrefix, (char*)buf+offs, lenBuf - offs);
}


/**
 * Add a tag to the tag bucket. Helper to processTags.
 * @param[in] ctx current context
 * @param[in] tagname string with tag name
 * @param[out] tagBucket tagbucket to which new tags shall be added
 *                       the tagbucket is created if it is NULL
 * @returns 0 on success, something else otherwise
 */
static inline int
addTagStrToBucket(ln_ctx ctx, es_str_t *tagname, struct json_object **tagBucket)
{
	int r = -1;
	char *cstr;
	struct json_object *tag; 

	if(*tagBucket == NULL) {
		CHKN(*tagBucket = json_object_new_array());
	}
	cstr = es_str2cstr(tagname, NULL);
	ln_dbgprintf(ctx, "tag found: '%s'", cstr);
	CHKN(tag = json_object_new_string(cstr));
	json_object_array_add(*tagBucket, tag);
	free(cstr);
	r = 0;

done:	return r;
}


/**
 * Extract the tags and create a tag bucket out of them
 *
 * @param[in] ctx current context
 * @param[in] buf line buffer
 * @param[in] len length of buffer
 * @param[in,out] poffs offset where tags start, on exit and success
 *                      offset after tag part (excluding ':')
 * @param[out] tagBucket tagbucket to which new tags shall be added
 *                       the tagbucket is created if it is NULL
 * @returns 0 on success, something else otherwise
 */
static inline int
processTags(ln_ctx ctx, const char *buf, es_size_t lenBuf, es_size_t *poffs, struct json_object **tagBucket)
{
	int r = -1;
	es_str_t *str = NULL;
	es_size_t i;

	assert(poffs != NULL);
	i = *poffs;
	while(i < lenBuf && buf[i] != ':') {
		if(buf[i] == ',') {
			/* end of this tag */
			CHKR(addTagStrToBucket(ctx, str, tagBucket));
			es_deleteStr(str);
			str = NULL;
		} else {
			if(str == NULL) {
				CHKN(str = es_newStr(32));
			}
			CHKR(es_addChar(&str, buf[i]));
		}
		++i;
	}

	if(buf[i] != ':')
		goto done;
	++i; /* skip ':' */

	if(str != NULL) {
		CHKR(addTagStrToBucket(ctx, str, tagBucket));
		es_deleteStr(str);
	}

	*poffs = i;
	r = 0;

done:	return r;
}


/**
 * Process a new rule and add it to tree.
 *
 * @param[in] ctx current context
 * @param[in] buf line buffer
 * @param[in] len length of buffer
 * @param[in] offs offset where rule starts
 * @returns 0 on success, something else otherwise
 */
static inline int
processRule(ln_ctx ctx, const char *buf, es_size_t lenBuf, es_size_t offs)
{
	int r = -1;
	es_str_t *str;
	struct json_object *tagBucket = NULL;

	ln_dbgprintf(ctx, "sample line to add: '%s'\n", buf+offs);
	CHKR(processTags(ctx, buf, lenBuf, &offs, &tagBucket));

	if(offs == lenBuf) {
		ln_dbgprintf(ctx, "error, actual message sample part is missing");
		// TODO: provide some error indicator to app? We definitely must do (a callback?)
		goto done;
	}
	if(ctx->rulePrefix == NULL) {
		CHKN(str = es_newStr(lenBuf));
	} else {
		CHKN(str = es_strdup(ctx->rulePrefix));
	}
	CHKR(es_addBuf(&str, (char*)buf + offs, lenBuf - offs));
	addSampToTree(ctx, str, tagBucket);
	es_deleteStr(str);
	r = 0;
done:	return r;
}


/**
 * Obtain a field name from a rule base line.
 *
 * @param[in] ctx current context
 * @param[in] buf line buffer
 * @param[in] len length of buffer
 * @param[in/out] offs on entry: offset where tag starts,
 * 		       on exit: updated offset AFTER TAG and (':')
 * @param [out] strTag obtained tag, if successful
 * @returns 0 on success, something else otherwise
 */
static inline int
getFieldName(ln_ctx __attribute__((unused)) ctx, const char *buf, es_size_t lenBuf, es_size_t *offs, es_str_t **strTag)
{
	int r = -1;
	es_size_t i;

	i = *offs;
	while(i < lenBuf &&
	       (isalnum(buf[i]) || buf[i] == '_' || buf[i] == '.')) {
		if(*strTag == NULL) {
			CHKN(*strTag = es_newStr(32));
		}
		CHKR(es_addChar(strTag, buf[i]));
		++i;
	}
	*offs = i;
	r = 0;
done:	return r;
}


/**
 * Skip over whitespace.
 * Skips any whitespace present at the offset.
 *
 * @param[in] ctx current context
 * @param[in] buf line buffer
 * @param[in] len length of buffer
 * @param[in/out] offs on entry: offset first unprocessed position
 */
static inline void
skipWhitespace(ln_ctx __attribute__((unused)) ctx, const char *buf, es_size_t lenBuf, es_size_t *offs)
{
	while(*offs < lenBuf && isspace(buf[*offs])) {
		(*offs)++;
	}
}


/**
 * Obtain an annotation (field) operation.
 * This usually is a plus or minus sign followed by a field name
 * followed (if plus) by an equal sign and the field value. On entry,
 * offs must be positioned on the first unprocessed field (after ':' for
 * the initial field!). Extra whitespace is detected and, if present,
 * skipped. The obtained operation is added to the annotation set provided.
 * Note that extracted string objects are passed to the annotation; thus it
 * is vital NOT to free them (most importantly, this is *not* a memory leak).
 *
 * @param[in] ctx current context
 * @param[in] annot active annotation set to which the operation is to be added
 * @param[in] buf line buffer
 * @param[in] len length of buffer
 * @param[in/out] offs on entry: offset where tag starts,
 * 		       on exit: updated offset AFTER TAG and (':')
 * @param [out] strTag obtained tag, if successful
 * @returns 0 on success, something else otherwise
 */
static inline int
getAnnotationOp(ln_ctx ctx, ln_annot *annot, const char *buf, es_size_t lenBuf, es_size_t *offs)
{
	int r = -1;
	es_size_t i;
	es_str_t *fieldName = NULL;
	es_str_t *fieldVal = NULL;
	ln_annot_opcode opc;

	i = *offs;
	skipWhitespace(ctx, buf, lenBuf, &i);
	if(i == lenBuf) {
		r = 0;
		goto done; /* nothing left to process (no error!) */
	}

	if(buf[i] == '+') {
		opc = ln_annot_ADD;
	} else if(buf[i] == '-') {
		ln_dbgprintf(ctx, "annotate op '-' not yet implemented - failing");
		goto fail;
	} else {
		ln_dbgprintf(ctx, "invalid annotate opcode '%c' - failing" , buf[i]);
		goto fail;
	}
	i++;

	if(i == lenBuf) goto fail; /* nothing left to process */

	CHKR(getFieldName(ctx, buf, lenBuf, &i, &fieldName));
	if(i == lenBuf) goto fail; /* nothing left to process */
	if(buf[i] != '=') goto fail; /* format error */
	i++;

	skipWhitespace(ctx, buf, lenBuf, &i);
	if(buf[i] != '"') goto fail; /* format error */
	++i;

	while(i < lenBuf && buf[i] != '"') {
		if(fieldVal == NULL) {
			CHKN(fieldVal = es_newStr(32));
		}
		CHKR(es_addChar(&fieldVal, buf[i]));
		++i;
	}
	*offs = (i == lenBuf) ? i : i+1;
	CHKR(ln_addAnnotOp(annot, opc, fieldName, fieldVal));
	r = 0;
done:	return r;
fail:	return -1;
}


/**
 * Process a new annotation and add it to the annotation set.
 *
 * @param[in] ctx current context
 * @param[in] buf line buffer
 * @param[in] len length of buffer
 * @param[in] offs offset where annotation starts
 * @returns 0 on success, something else otherwise
 */
static inline int
processAnnotate(ln_ctx ctx, const char *buf, es_size_t lenBuf, es_size_t offs)
{
	int r;
	es_str_t *tag = NULL;
	ln_annot *annot;

	ln_dbgprintf(ctx, "sample annotation to add: '%s'", buf+offs);
	CHKR(getFieldName(ctx, buf, lenBuf, &offs, &tag));
	skipWhitespace(ctx, buf, lenBuf, &offs);
	if(buf[offs] != ':' || tag == NULL) {
		ln_dbgprintf(ctx, "invalid tag field in annotation, line is '%s'", buf);
		r=-1;
		goto done;
	}
	++offs;

	/* we got an annotation! */
	CHKN(annot = ln_newAnnot(tag));

	while(offs < lenBuf) {
		CHKR(getAnnotationOp(ctx, annot, buf, lenBuf, &offs));
	}

	r = ln_addAnnotToSet(ctx->pas, annot);

done:	return r;
}

struct ln_samp *
ln_processSamp(ln_ctx ctx, const char *buf, es_size_t lenBuf)
{
	struct ln_samp *samp = NULL;
    es_str_t *typeStr = NULL;
    es_size_t offs;

    if(getLineType(buf, lenBuf, &offs, &typeStr) != 0)
        goto done;

	if(!es_strconstcmp(typeStr, "prefix")) {
		if(getPrefix(buf, lenBuf, offs, &ctx->rulePrefix) != 0) goto done;
	} else if(!es_strconstcmp(typeStr, "extendprefix")) {
		if(extendPrefix(ctx, buf, lenBuf, offs) != 0) goto done;
	} else if(!es_strconstcmp(typeStr, "rule")) {
		if(processRule(ctx, buf, lenBuf, offs) != 0) goto done;
	} else if(!es_strconstcmp(typeStr, "annotate")) {
		if(processAnnotate(ctx, buf, lenBuf, offs) != 0) goto done;
	} else {
		/* TODO error reporting */
		char *str;
		str = es_str2cstr(typeStr, NULL);
		ln_dbgprintf(ctx, "invalid record type detected: '%s'", str);
		free(str);
		goto done;
	}

done:
	if(typeStr != NULL)
		es_deleteStr(typeStr);

	return samp;
}


struct ln_samp *
ln_sampRead(ln_ctx ctx, FILE *const __restrict__ repo, int *const __restrict__ isEof)
{
	struct ln_samp *samp = NULL;
	char buf[10*1024]; /**< max size of rule - TODO: make configurable */

	int linenbr = 1;
	size_t i = 0;
	int inParser = 0;
	int done = 0;
	while(!done) {
<<<<<<< HEAD
		int c = fgetc(repo->fp);
=======
		int c = fgetc(repo);
>>>>>>> 865edd51
		if(c == EOF) {
			*isEof = 1;
			goto done;
		} else if(c == '\n') {
			++linenbr;
			if(!inParser && i != 0)
				done = 1;
		} else if(c == '#' && i == 0) {
			/* note: comments are only supported at beginning of line! */
			/* skip to end of line */
			do {
<<<<<<< HEAD
				c = fgetc(repo->fp);
=======
				c = fgetc(repo);
>>>>>>> 865edd51
			} while(c != EOF && c != '\n');
			++linenbr;
			i = 0; /* back to beginning */
		} else {
			if(c == '%')
				inParser = (inParser) ? 0 : 1;
			buf[i++] = c;
			if(i >= sizeof(buf)) {
<<<<<<< HEAD
=======
				ln_errprintf(ctx, 0, "line %d is too long", linenbr);
>>>>>>> 865edd51
				ln_dbgprintf(ctx, "line %d is too long", linenbr);
				goto done;
			}
		}
	}
	buf[i] = '\0';

	ln_dbgprintf(ctx, "read sample line: '%s'", buf);
	ln_processSamp(ctx, buf, i);

done:
	return samp;
}<|MERGE_RESOLUTION|>--- conflicted
+++ resolved
@@ -800,11 +800,7 @@
 	int inParser = 0;
 	int done = 0;
 	while(!done) {
-<<<<<<< HEAD
-		int c = fgetc(repo->fp);
-=======
 		int c = fgetc(repo);
->>>>>>> 865edd51
 		if(c == EOF) {
 			*isEof = 1;
 			goto done;
@@ -816,11 +812,7 @@
 			/* note: comments are only supported at beginning of line! */
 			/* skip to end of line */
 			do {
-<<<<<<< HEAD
-				c = fgetc(repo->fp);
-=======
 				c = fgetc(repo);
->>>>>>> 865edd51
 			} while(c != EOF && c != '\n');
 			++linenbr;
 			i = 0; /* back to beginning */
@@ -829,11 +821,7 @@
 				inParser = (inParser) ? 0 : 1;
 			buf[i++] = c;
 			if(i >= sizeof(buf)) {
-<<<<<<< HEAD
-=======
 				ln_errprintf(ctx, 0, "line %d is too long", linenbr);
->>>>>>> 865edd51
-				ln_dbgprintf(ctx, "line %d is too long", linenbr);
 				goto done;
 			}
 		}
