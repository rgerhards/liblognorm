--- conflicted
+++ resolved
@@ -12,10 +12,7 @@
 
 TESTS_SHELLSCRIPTS = \
 	field_hexnumber.sh \
-<<<<<<< HEAD
-=======
 	field_mac48.sh \
->>>>>>> 193bef05
 	field_name_value.sh \
 	field_kernel_timestamp.sh \
 	field_whitespace.sh \
