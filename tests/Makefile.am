check_PROGRAMS = json_eq user_test
json_eq_self_sources = json_eq.c
json_eq_SOURCES = $(json_eq_self_sources) $(top_srcdir)/src/json_compatibility.c
json_eq_CPPFLAGS =  $(JSON_C_CFLAGS) -I$(top_srcdir)/src
json_eq_LDADD = $(JSON_C_LIBS)
json_eq_LDFLAGS = -no-install

user_test_SOURCES = user_test.c
user_test_CPPFLAGS = $(LIBLOGNORM_CFLAGS) $(JSON_C_CFLAGS) $(LIBESTR_CFLAGS)
user_test_LDADD = $(JSON_C_LIBS) $(LIBLOGNORM_LIBS) $(LIBESTR_LIBS) ../compat/compat.la 
user_test_LDFLAGS = -no-install

TESTS_SHELLSCRIPTS = \
	parser_whitespace.sh \
	parser_whitespace_jsoncnf.sh \
	parser_LF.sh \
<<<<<<< HEAD
	usrdef_simple.sh \
	alternative_simple.sh \
=======
	parser_LF_jsoncnf.sh \
>>>>>>> 31f2f405
	field_hexnumber.sh \
	field_hexnumber_jsoncnf.sh \
	field_hexnumber_range.sh \
	field_hexnumber_range_jsoncnf.sh \
	field_mac48.sh \
	field_mac48_jsoncnf.sh \
	field_name_value.sh \
	field_name_value_jsoncnf.sh \
	field_kernel_timestamp.sh \
	field_kernel_timestamp_jsoncnf.sh \
	field_whitespace.sh \
	field_whitespace_jsoncnf.sh \
	field_rest.sh \
	field_rest_jsoncnf.sh \
	field_json.sh \
	field_json_jsoncnf.sh \
	field_cee-syslog.sh \
	field_cee-syslog_jsoncnf.sh \
	field_ipv6.sh \
	field_ipv6_jsoncnf.sh \
	field_v2-iptables.sh \
	field_v2-iptables_jsoncnf.sh \
	field_cef.sh \
	field_cef_jsoncnf.sh \
	field_checkpoint-lea.sh \
	field_checkpoint-lea_jsoncnf.sh \
	field_duration.sh \
	field_duration_jsoncnf.sh \
        field_float.sh \ 
        field_float_jsoncnf.sh 
# removed because test is not valid.
# more info: https://github.com/rsyslog/liblognorm/issues/98
# note that probably the other currently disable *_invalid_*.sh
# tests are also affected.
	field_float_with_invalid_ruledef.sh
# there seems to be a problem with some format in cisco-interface-spec
# Probably this was just not seen in v1, because of some impreciseness
# in the ptree normalizer. Pushing this back until v2 implementation is
# further.
	field_cisco-interface-spec.sh 
# the other tests are currently disabled because we do not
# yet support the required parsers
	field_tokenized.sh \
	field_tokenized_with_invalid_ruledef.sh \
	field_recursive.sh \
	field_tokenized_recursive.sh \
	field_interpret.sh \
	field_interpret_with_invalid_ruledef.sh \
	field_descent.sh \
	field_descent_with_invalid_ruledef.sh \
	field_suffixed.sh \
	field_suffixed_with_invalid_ruledef.sh

TESTS = \
	user_test \
	$(TESTS_SHELLSCRIPTS)

REGEXP_TESTS = \
	field_regex_default_group_parse_and_return.sh \
	field_regex_invalid_args.sh \
	field_regex_with_consume_group.sh \
	field_regex_with_consume_group_and_return_group.sh \
	field_regex_with_negation.sh \
	field_tokenized_with_regex.sh \
	field_regex_while_regex_support_is_disabled.sh

EXTRA_DIST = exec.sh \
	$(TESTS_SHELLSCRIPTS) \
	$(REGEXP_TESTS) \
	$(json_eq_self_sources) \
	$(user_test_SOURCES)

if ENABLE_REGEXP
TESTS += $(REGEXP_TESTS)
endif<|MERGE_RESOLUTION|>--- conflicted
+++ resolved
@@ -11,15 +11,12 @@
 user_test_LDFLAGS = -no-install
 
 TESTS_SHELLSCRIPTS = \
+	usrdef_simple.sh \
+	alternative_simple.sh \
 	parser_whitespace.sh \
 	parser_whitespace_jsoncnf.sh \
 	parser_LF.sh \
-<<<<<<< HEAD
-	usrdef_simple.sh \
-	alternative_simple.sh \
-=======
 	parser_LF_jsoncnf.sh \
->>>>>>> 31f2f405
 	field_hexnumber.sh \
 	field_hexnumber_jsoncnf.sh \
 	field_hexnumber_range.sh \
