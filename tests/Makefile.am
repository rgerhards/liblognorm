check_PROGRAMS = json_eq
# re-enable if we really need the c program check check_PROGRAMS = json_eq user_test
json_eq_self_sources = json_eq.c
json_eq_SOURCES = $(json_eq_self_sources) $(top_srcdir)/src/json_compatibility.c
json_eq_CPPFLAGS =  $(JSON_C_CFLAGS) -I$(top_srcdir)/src
json_eq_LDADD = $(JSON_C_LIBS)
json_eq_LDFLAGS = -no-install

#user_test_SOURCES = user_test.c
#user_test_CPPFLAGS = $(LIBLOGNORM_CFLAGS) $(JSON_C_CFLAGS) $(LIBESTR_CFLAGS)
#user_test_LDADD = $(JSON_C_LIBS) $(LIBLOGNORM_LIBS) $(LIBESTR_LIBS) ../compat/compat.la 
#user_test_LDFLAGS = -no-install

# The following tests are for the new pdag-based engine (v2+).
#
# There are some notes due:
#
# removed field_float_with_invalid_ruledef.sh because test is not valid.
# more info: https://github.com/rsyslog/liblognorm/issues/98
# note that probably the other currently disable *_invalid_*.sh
# tests are also affected.
#
# there seems to be a problem with some format in cisco-interface-spec
# Probably this was just not seen in v1, because of some impreciseness
# in the ptree normalizer. Pushing equivalent v2 test back until v2
# implementation is further developed.
TESTS_SHELLSCRIPTS = \
	usrdef_simple.sh \
	names.sh \
	seq_simple.sh \
	alternative_simple.sh \
	alternative_nested.sh \
	repeat_very_simple.sh \
	repeat_simple.sh \
	repeat_while_alternative.sh \
	repeat_alternative_nested.sh \
	parser_prios.sh \
	parser_whitespace.sh \
	parser_whitespace_jsoncnf.sh \
	parser_LF.sh \
<<<<<<< HEAD
	parser_LF_jsoncnf.sh \
=======
	missing_line_ending.sh \
>>>>>>> 4b35ca1e
	field_hexnumber.sh \
	field_hexnumber_jsoncnf.sh \
	field_hexnumber_range.sh \
	field_hexnumber_range_jsoncnf.sh \
	field_mac48.sh \
	field_mac48_jsoncnf.sh \
	field_name_value.sh \
	field_name_value_jsoncnf.sh \
	field_kernel_timestamp.sh \
	field_kernel_timestamp_jsoncnf.sh \
	field_whitespace.sh \
	field_whitespace_jsoncnf.sh \
	field_rest.sh \
	field_rest_jsoncnf.sh \
	field_json.sh \
	field_json_jsoncnf.sh \
	field_cee-syslog.sh \
	field_cee-syslog_jsoncnf.sh \
	field_ipv6.sh \
	field_ipv6_jsoncnf.sh \
	field_v2-iptables.sh \
	field_v2-iptables_jsoncnf.sh \
	field_cef.sh \
	field_cef_jsoncnf.sh \
	field_checkpoint-lea.sh \
	field_checkpoint-lea_jsoncnf.sh \
	field_duration.sh \
	field_duration_jsoncnf.sh \
        field_float.sh \ 
        field_float_jsoncnf.sh

# now come tests for the legacy (v1) engine
TESTS_SHELLSCRIPTS += \
	field_hexnumber_v1.sh \
	field_mac48_v1.sh \
	field_name_value_v1.sh \
	field_kernel_timestamp_v1.sh \
	field_whitespace_v1.sh \
	field_rest_v1.sh \
	field_json_v1.sh \
	field_cee-syslog_v1.sh \
	field_ipv6_v1.sh \
	field_v2-iptables_v1.sh \
	field_cef_v1.sh \
	field_checkpoint-lea_v1.sh \
	field_duration_v1.sh \
        field_float_v1.sh \ 
	field_cee-syslog_v1.sh \
	field_tokenized.sh \
	field_tokenized_with_invalid_ruledef.sh \
	field_recursive.sh \
	field_tokenized_recursive.sh \
	field_interpret.sh \
	field_interpret_with_invalid_ruledef.sh \
	field_descent.sh \
	field_descent_with_invalid_ruledef.sh \
	field_suffixed.sh \
	field_suffixed_with_invalid_ruledef.sh \
	field_cisco-interface-spec.sh \
	field_float_with_invalid_ruledef.sh


#re-add to TESTS if needed: user_test
TESTS = \
	$(TESTS_SHELLSCRIPTS)

REGEXP_TESTS = \
	field_regex_default_group_parse_and_return.sh \
	field_regex_invalid_args.sh \
	field_regex_with_consume_group.sh \
	field_regex_with_consume_group_and_return_group.sh \
	field_regex_with_negation.sh \
	field_tokenized_with_regex.sh \
	field_regex_while_regex_support_is_disabled.sh

EXTRA_DIST = exec.sh \
	missing_line_ending.rb \
	$(TESTS_SHELLSCRIPTS) \
	$(REGEXP_TESTS) \
	$(json_eq_self_sources) \
	$(user_test_SOURCES)

if ENABLE_REGEXP
TESTS += $(REGEXP_TESTS)
endif<|MERGE_RESOLUTION|>--- conflicted
+++ resolved
@@ -26,6 +26,7 @@
 # implementation is further developed.
 TESTS_SHELLSCRIPTS = \
 	usrdef_simple.sh \
+	missing_line_ending.sh \
 	names.sh \
 	seq_simple.sh \
 	alternative_simple.sh \
@@ -38,11 +39,7 @@
 	parser_whitespace.sh \
 	parser_whitespace_jsoncnf.sh \
 	parser_LF.sh \
-<<<<<<< HEAD
 	parser_LF_jsoncnf.sh \
-=======
-	missing_line_ending.sh \
->>>>>>> 4b35ca1e
 	field_hexnumber.sh \
 	field_hexnumber_jsoncnf.sh \
 	field_hexnumber_range.sh \
